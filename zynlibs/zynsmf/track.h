--- conflicted
+++ resolved
@@ -5,13 +5,7 @@
 #include <cstdint>
 #include <stddef.h>
 #include <vector>
-<<<<<<< HEAD
-#include <cstdint>
-#include <cstddef>
 #include <stdlib.h> // needed for gcc 12+
-#include "event.h"
-=======
->>>>>>> 15d81fb3
 
 class Track {
   public:
