#!/bin/bash
#******************************************************************************
# ZYNTHIAN PROJECT: Zynthian Start Script
# 
# Start all services needed by zynthian and the zynthian UI
# 
# Copyright (C) 2015-2016 Fernando Moyano <jofemodo@zynthian.org>
#
#******************************************************************************
# 
# This program is free software; you can redistribute it and/or
# modify it under the terms of the GNU General Public License as
# published by the Free Software Foundation; either version 2 of
# the License, or any later version.
#
# This program is distributed in the hope that it will be useful,
# but WITHOUT ANY WARRANTY; without even the implied warranty of
# MERCHANTABILITY or FITNESS FOR A PARTICULAR PURPOSE. See the
# GNU General Public License for more details.
#
# For a full copy of the GNU General Public License see the LICENSE.txt file.
# 
#******************************************************************************


#export ZYNTHIAN_LOG_LEVEL=10			# 10=DEBUG, 20=INFO, 30=WARNING, 40=ERROR, 50=CRITICAL
#export ZYNTHIAN_RAISE_EXCEPTIONS=0

#------------------------------------------------------------------------------
# Some Functions
#------------------------------------------------------------------------------

function load_config_env() {
	if [ -d "$ZYNTHIAN_CONFIG_DIR" ]; then
		source "$ZYNTHIAN_CONFIG_DIR/zynthian_envars.sh"
	else
		source "$ZYNTHIAN_SYS_DIR/scripts/zynthian_envars.sh"
	fi

	if [ ! -z "$ZYNTHIAN_SCRIPT_MIDI_PROFILE" ]; then
		source "$ZYNTHIAN_SCRIPT_MIDI_PROFILE"
	else
		source "$ZYNTHIAN_MY_DATA_DIR/midi-profiles/default.sh"
	fi

	if [ -f "$ZYNTHIAN_CONFIG_DIR/zynthian_custom_config.sh" ]; then
		source "$ZYNTHIAN_CONFIG_DIR/zynthian_custom_config.sh"
	fi
}

function backlight_on() {
	# Turn On Display Backlight
	#echo 0 > /sys/class/backlight/soc:backlight/bl_power
	#echo 0 > /sys/class/backlight/fb_ili9486/bl_power
	if [ -f /sys/class/backlight/*/bl_power ]; then
		echo 0 > /sys/class/backlight/*/bl_power
	fi
}

function backlight_off() {
	# Turn Off Display Backlight
	#echo 1 > /sys/class/backlight/soc:backlight/bl_power
	#echo 1 > /sys/class/backlight/fb_ili9486/bl_power
	if [ -f /sys/class/backlight/*/bl_power ]; then
		echo 1 > /sys/class/backlight/*/bl_power
	fi
}

function screensaver_off() {
	# Don't activate screensaver
	xset s off
	# Disable DPMS (Energy Star) features.
	xset -dpms
	# Don't blank the video device
	xset s noblank
}


function raw_splash_zynthian() {
	if [ -c $FRAMEBUFFER ]; then
		cat $ZYNTHIAN_CONFIG_DIR/img/fb_zynthian_boot.raw > $FRAMEBUFFER
	fi  
}


function raw_splash_zynthian_error() {
	if [ -c $FRAMEBUFFER ]; then
		cat $ZYNTHIAN_CONFIG_DIR/img/fb_zynthian_error.raw > $FRAMEBUFFER
	fi  
}


function splash_zynthian() {
	xloadimage -fullscreen -onroot $ZYNTHIAN_CONFIG_DIR/img/fb_zynthian_boot.png
}


function splash_zynthian_message() {
        zynthian_message=$1

        img_fpath=$2
        [ "$img_fpath" ] || img_fpath="$ZYNTHIAN_CONFIG_DIR/img/fb_zynthian_boot.png"
        
        # Generate a splash image with the message ...
        img_w=`identify -format '%w' $img_fpath`
        img_h=`identify -format '%h' $img_fpath`
        if [[ "${#zynthian_message}" > "40" ]]; then
            font_size=$(expr $img_w / 36)
        else
            font_size=$(expr $img_w / 28)
        fi
        strlen=$(expr ${#zynthian_message} \* $font_size / 2)
        pos_x=$(expr $img_w / 2 - $strlen / 2)
        pos_y=$(expr $img_h \* 10 / 100)
        [[ "$pos_x" > "0" ]] || pos_x=5
        convert -strip -pointsize $font_size -fill white -draw "text $pos_x,$pos_y \"$zynthian_message\"" $img_fpath $ZYNTHIAN_CONFIG_DIR/img/fb_zynthian_message.png
        
        # Display error image
        xloadimage -fullscreen -onroot $ZYNTHIAN_CONFIG_DIR/img/fb_zynthian_message.png
}


function splash_zynthian_error() {
        # Generate an error splash image ...
        splash_zynthian_message "$1" "$ZYNTHIAN_CONFIG_DIR/img/fb_zynthian_error.png"
}


function splash_zynthian_error_exit_ip() {
        # Grab exit code if set
        zynthian_error=$1
        [ "$zynthian_error" ] || zynthian_error="???"
        
        # Get the IP
        #zynthian_ip=`ip route get 1 | awk '{print $NF;exit}'`
        zynthian_ip=`ip route get 1 | sed 's/^.*src \([^ ]*\).*$/\1/;q'`

        # Format the message
        zynthian_message="IP:$zynthian_ip    Exit:$zynthian_error"
        
        # Generate an error splash image with the IP & exit code ...
        splash_zynthian_message "$zynthian_message" "$ZYNTHIAN_CONFIG_DIR/img/fb_zynthian_error.png"
}


backlight_on

#------------------------------------------------------------------------------
# Detect first boot
#------------------------------------------------------------------------------

if [[ "$(systemctl is-enabled first_boot)" == "enabled" ]]; then
	echo "Running first boot ..."
	splash_zynthian_message "Setting-Up Zynthian. Please wait ..."
	screensaver_off
	sleep 1800
	splash_zynthian_error "It takes too long: bad sdcard/image, poor power supply ..."
	sleep 3600000
	exit
fi

#------------------------------------------------------------------------------
# Run Zynthian-UI
#------------------------------------------------------------------------------

splash_zynthian
screensaver_off

while true; do
	#Load Config Environment
	load_config_env

	# Start Zynthian GUI & Synth Engine
	cd $ZYNTHIAN_UI_DIR
	./zynthian_gui.py
	status=$?

	# Proccess output status
	case $status in
		0)
			splash_zynthian_message "Powering Off ..."
			poweroff
			break
		;;
		100)
			splash_zynthian_message "Rebooting ..."
			reboot
			break
		;;
		101)
			splash_zynthian_message "Exiting ..."
			backlight_off
			break
		;;
		102)
<<<<<<< HEAD
			splash_zynthian_message "Restarting UI ..."
			sleep 1
=======
			splash_zynthian
			sleep 10 #FIXME: Long wait to work around slow stopping threads causing xruns after restart
>>>>>>> 13c2b0c8
		;;
		*)
			splash_zynthian_error_exit_ip $status
			sleep 3
		;;
	esac
done

#------------------------------------------------------------------------------<|MERGE_RESOLUTION|>--- conflicted
+++ resolved
@@ -193,13 +193,8 @@
 			break
 		;;
 		102)
-<<<<<<< HEAD
 			splash_zynthian_message "Restarting UI ..."
-			sleep 1
-=======
-			splash_zynthian
-			sleep 10 #FIXME: Long wait to work around slow stopping threads causing xruns after restart
->>>>>>> 13c2b0c8
+			sleep 5
 		;;
 		*)
 			splash_zynthian_error_exit_ip $status
