#!/usr/bin/python3
# -*- coding: utf-8 -*-
#******************************************************************************
# ZYNTHIAN PROJECT: Zynthian GUI
#
# Zynthian GUI Audio Mixer
#
# Copyright (C) 2015-2020 Fernando Moyano <jofemodo@zynthian.org>
# Copyright (C) 2015-2021 Brian Walton <brian@riban.co.uk>
#
#******************************************************************************
#
# This program is free software; you can redistribute it and/or
# modify it under the terms of the GNU General Public License as
# published by the Free Software Foundation; either version 2 of
# the License, or any later version.
#
# This program is distributed in the hope that it will be useful,
# but WITHOUT ANY WARRANTY; without even the implied warranty of
# MERCHANTABILITY or FITNESS FOR A PARTICULAR PURPOSE. See the
# GNU General Public License for more details.
#
# For a full copy of the GNU General Public License see the LICENSE.txt file.
#
#******************************************************************************

import sys
import logging
import tkinter
from time import monotonic
from tkinter import font as tkFont
from PIL import Image, ImageTk
import liblo
import os

# Zynthian specific modules
from zyngine import zynthian_controller
from . import zynthian_gui_base
from . import zynthian_gui_config
from . import zynthian_gui_controller
from zynlibs.zynmixer import *
from zyncoder.zyncore import lib_zyncore

ENC_LAYER		= 0
ENC_BACK		= 1
ENC_SNAPSHOT	= 2
ENC_SELECT		= 3

MAX_NUM_CHANNELS = 16

#------------------------------------------------------------------------------
# Zynthian Mixer Channel Class
#------------------------------------------------------------------------------

class zynthian_gui_mixer_channel():
	# Initialise mixer channel object
	#	canvas: Canvas on which to draw fader
	#	x: Horizontal coordinate of left of fader
	#	y: Vertical coordinate of top of fader
	#	width: Width of fader
	#	height: Height of fader
	#	channel: Index of channel (used for labels)
	#	on_select_cb: Function to call when fader is selected (must accept channel as parameter)
	#	on_edit_cb: Function to call when channel edit is requested

	mute_color = zynthian_gui_config.color_on
	solo_color = "dark green"

	def __init__(self, canvas, x, y, width, height, channel, on_select_cb, on_edit_cb):
		#logging.warning("zynthian_gui_mixer_channel (%d,%d %dx%d) channel %s", x,y,width,height, channel)
		self.main_canvas = canvas
		self.x = x
		self.y = y
		self.width = width
		self.height = height
		self.hidden = False
		self.channel = channel # Channel 0..16, 17=MAIN, None = hidden
		self.redraw_controls_flag = False

		if channel and channel <= MAX_NUM_CHANNELS:
			self.channel = channel
		else:
			self.channel = None
			self.hidden = True

		self.on_select_cb = on_select_cb
		self.on_edit_cb = on_edit_cb

		self.button_height = int(self.height * 0.1)
		self.legend_height = int(self.height * 0.08)
		self.balance_height = int(self.height * 0.03)
		self.fader_height = self.height - self.balance_height - self.legend_height - 2 * self.button_height
		self.fader_bottom = self.height - self.legend_height - self.balance_height
		self.fader_top = self.fader_bottom - self.fader_height
		fader_centre = x + width * 0.5
		self.balance_top = self.fader_bottom
		self.balance_control_centre = int(self.width / 2)
		self.balance_control_width = int(self.width / 4) # Width of each half of balance control

		#Digital Peak Meter (DPM) parameters
		self.dpm_rangedB = 50 # Lowest meter reading in -dBFS
		self.dpm_highdB = 10 # Start of yellow zone in -dBFS
		self.dpm_overdB = 3  # Start of red zone in -dBFS
		self.dpm_high = 1 - self.dpm_highdB / self.dpm_rangedB
		self.dpm_over = 1 - self.dpm_overdB / self.dpm_rangedB
		self.dpm_scale_lm = int(self.dpm_high * self.fader_height)
		self.dpm_scale_lh = int(self.dpm_over * self.fader_height)

		self.dpm_width = int(self.width / 10)
		self.dpm_a_x = x + self.width - self.dpm_width * 2 - 2
		self.dpm_a_y = self.fader_bottom
		self.dpm_b_x = x + self.width - self.dpm_width - 1
		self.dpm_b_y = self.fader_bottom
		self.dpm_zero_y = self.fader_bottom - self.fader_height * self.dpm_high
		self.fader_width = self.width - self.dpm_width * 2 - 2

		self.drag_start = None

		# Default style
		self.fader_bg_color = zynthian_gui_config.color_bg
		#self.fader_color = zynthian_gui_config.color_panel_hl
		#self.fader_color_hl = zynthian_gui_config.color_low_on
		self.fader_color = zynthian_gui_config.color_off
		self.fader_color_hl = zynthian_gui_config.color_on
		self.legend_txt_color = zynthian_gui_config.color_tx
		self.button_bgcol = zynthian_gui_config.color_panel_bg
		self.button_txcol = zynthian_gui_config.color_tx
		self.left_color = "red"
		self.right_color = "dark green"
		self.low_color = "dark green"
		self.medium_color = "#AAAA00" # yellow
		self.high_color = "dark red"

		#font_size = int(0.5 * self.legend_height)
		font_size = int(0.25 * self.width)
		font = (zynthian_gui_config.font_family, font_size)
		font_fader = (zynthian_gui_config.font_family, font_size-1)

		'''
		Create GUI elements
		Tags:
			strip:X All elements within the fader strip used to show/hide strip
			fader:X Elements used for fader drag
			X is the id of this fader's background
		'''

		# Fader
		self.fader_bg = self.main_canvas.create_rectangle(x, self.fader_top, x + self.width, self.fader_bottom, fill=self.fader_bg_color, width=0)
		self.main_canvas.itemconfig(self.fader_bg, tags=("fader:%s"%(self.fader_bg), "strip:%s"%(self.fader_bg)))
		self.fader = self.main_canvas.create_rectangle(x, self.fader_top, x + self.width, self.fader_bottom, fill=self.fader_color, width=0, tags=("fader:%s"%(self.fader_bg), "strip:%s"%(self.fader_bg)))
		self.legend = self.main_canvas.create_text(x, self.fader_bottom - 2, fill=self.legend_txt_color, text="", tags=("fader:%s"%(self.fader_bg), "strip:%s"%(self.fader_bg)), angle=90, anchor="nw", font=font_fader)

		# DPM
		self.dpm_h_a = self.main_canvas.create_rectangle(x + self.width - 8, self.fader_bottom, x + self.width - 5, self.fader_bottom, width=0, fill=self.high_color, tags=("fader:%s"%(self.fader_bg), "strip:%s"%(self.fader_bg)))
		self.dpm_m_a = self.main_canvas.create_rectangle(x + self.width - 8, self.fader_bottom, x + self.width - 5, self.fader_bottom, width=0, fill=self.medium_color, tags=("fader:%s"%(self.fader_bg), "strip:%s"%(self.fader_bg)))
		self.dpm_l_a = self.main_canvas.create_rectangle(x + self.width - 8, self.fader_bottom, x + self.width - 5, self.fader_bottom, width=0, fill=self.low_color, tags=("fader:%s"%(self.fader_bg), "strip:%s"%(self.fader_bg)))
		self.dpm_h_b = self.main_canvas.create_rectangle(x + self.width - 4, self.fader_bottom, x + self.width - 1, self.fader_bottom, width=0, fill=self.high_color, tags=("fader:%s"%(self.fader_bg), "strip:%s"%(self.fader_bg)))
		self.dpm_m_b = self.main_canvas.create_rectangle(x + self.width - 4, self.fader_bottom, x + self.width - 1, self.fader_bottom, width=0, fill=self.medium_color, tags=("fader:%s"%(self.fader_bg), "strip:%s"%(self.fader_bg)))
		self.dpm_l_b = self.main_canvas.create_rectangle(x + self.width - 4, self.fader_bottom, x + self.width - 1, self.fader_bottom, width=0, fill=self.low_color, tags=("fader:%s"%(self.fader_bg), "strip:%s"%(self.fader_bg)))
		self.dpm_hold_a = self.main_canvas.create_rectangle(self.dpm_a_x, self.fader_bottom, self.dpm_a_x + self.dpm_width, self.fader_bottom, width=0, fill=self.low_color, tags=("fader:%s"%(self.fader_bg), "strip:%s"%(self.fader_bg)), state="hidden")
		self.dpm_hold_b = self.main_canvas.create_rectangle(self.dpm_b_x, self.fader_bottom, self.dpm_b_x + self.dpm_width, self.fader_bottom, width=0, fill=self.low_color, tags=("fader:%s"%(self.fader_bg), "strip:%s"%(self.fader_bg)), state="hidden")

		# 0dB line
		self.main_canvas.create_line(self.dpm_a_x, self.dpm_zero_y, x + self.width, self.dpm_zero_y, fill=self.medium_color, tags=("fader:%s"%(self.fader_bg), "strip:%s"%(self.fader_bg)))

		# Solo button
		self.solo = self.main_canvas.create_rectangle(x, 0, x + self.width, self.button_height, fill=self.button_bgcol, width=0, tags=("solo_button:%s"%(self.fader_bg), "strip:%s"%(self.fader_bg)))
		self.main_canvas.create_text(x + self.width / 2, self.button_height * 0.5, text="solo", fill=self.button_txcol, tags=("solo_button:%s"%(self.fader_bg), "strip:%s"%(self.fader_bg)), font=font)

		# Mute button
		self.mute = self.main_canvas.create_rectangle(x, self.button_height, x + self.width, self.button_height * 2, fill=self.button_bgcol, width=0, tags=("mute_button:%s"%(self.fader_bg), "strip:%s"%(self.fader_bg)))
		self.main_canvas.create_text(x + self.width / 2, self.button_height * 1.5, text="mute", fill=self.button_txcol, tags=("mute_button:%s"%(self.fader_bg), "strip:%s"%(self.fader_bg)), font=font)

		# Legend strip at bottom of screen
		self.legend_strip_bg = self.main_canvas.create_rectangle(x, self.height - self.legend_height, x + self.width, self.height, width=0, tags=("strip:%s"%(self.fader_bg),"legend_strip:%s"%(self.fader_bg)))
		self.legend_strip_txt = self.main_canvas.create_text(int(fader_centre), self.height - self.legend_height / 2, fill=self.legend_txt_color, text="-", tags=("strip:%s"%(self.fader_bg),"legend_strip:%s"%(self.fader_bg)), font=font)

		# Balance indicator
		self.balance_left = self.main_canvas.create_rectangle(x, self.fader_top, int(fader_centre - 0.5), self.fader_top + self.balance_height, fill=self.left_color, width=0, tags=("strip:%s"%(self.fader_bg), "balance:%s"%(self.fader_bg)))
		self.balance_right = self.main_canvas.create_rectangle(int(fader_centre + 0.5), self.fader_top, self.width, self.fader_top + self.balance_height , fill=self.right_color, width=0, tags=("strip:%s"%(self.fader_bg), "balance:%s"%(self.fader_bg)))

		self.main_canvas.tag_bind("fader:%s"%(self.fader_bg), "<ButtonPress-1>", self.on_fader_press)
		self.main_canvas.tag_bind("fader:%s"%(self.fader_bg), "<B1-Motion>", self.on_fader_motion)
		if os.environ.get("ZYNTHIAN_UI_ENABLE_CURSOR") == "1":
			self.main_canvas.tag_bind("fader:%s"%(self.fader_bg), "<Button-5>", self.on_fader_wheel_down)
			self.main_canvas.tag_bind("fader:%s"%(self.fader_bg), "<Button-4>", self.on_fader_wheel_up)
			self.main_canvas.tag_bind("legend_strip:%s"%(self.fader_bg), "<Button-4>", self.on_balance_wheel_up)
			self.main_canvas.tag_bind("balance:%s"%(self.fader_bg), "<Button-4>", self.on_balance_wheel_up)
			self.main_canvas.tag_bind("legend_strip:%s"%(self.fader_bg), "<Button-5>", self.on_balance_wheel_down)
			self.main_canvas.tag_bind("balance:%s"%(self.fader_bg), "<Button-5>", self.on_balance_wheel_down)
		self.main_canvas.tag_bind("mute_button:%s"%(self.fader_bg), "<ButtonPress-1>", self.on_strip_press)
		self.main_canvas.tag_bind("mute_button:%s"%(self.fader_bg), "<ButtonRelease-1>", self.on_mute_release)
		self.main_canvas.tag_bind("solo_button:%s"%(self.fader_bg), "<ButtonPress-1>", self.on_strip_press)
		self.main_canvas.tag_bind("solo_button:%s"%(self.fader_bg), "<ButtonRelease-1>", self.on_solo_release)
		self.main_canvas.tag_bind("legend_strip:%s"%(self.fader_bg), "<ButtonPress-1>", self.on_strip_press)
		self.main_canvas.tag_bind("legend_strip:%s"%(self.fader_bg), "<ButtonRelease-1>", self.on_strip_release)

		self.draw()


	# Function to hide channel
	def hide(self):
		self.main_canvas.itemconfig("strip:%s"%(self.fader_bg), state="hidden")
		self.hidden = True


	# Function to show channel
	def show(self):
		self.main_canvas.itemconfig("strip:%s"%(self.fader_bg), state="normal")
		self.hidden = False
		self.draw()


	# Function to draw channel strip
	def draw(self):
		if self.hidden or self.channel is None:
			return

		self.main_canvas.itemconfig(self.legend, text="")
		self.main_canvas.coords(self.fader_bg_color, self.x, self.fader_top, self.x + self.width, self.fader_bottom)
		if self.channel == MAX_NUM_CHANNELS:
			self.main_canvas.itemconfig(self.legend_strip_txt, text="Main")
			self.main_canvas.itemconfig(self.legend, text="Main")
		else:
			if zynmixer.is_channel_routed(self.channel):
				self.main_canvas.itemconfig(self.legend_strip_txt, text=self.channel+1)
				for layer in zynthian_gui_config.zyngui.screens["layer"].root_layers:
					if layer.midi_chan == self.channel:
						self.main_canvas.itemconfig(self.legend, text="%s\n%s"%(layer.engine.name, layer.preset_name), state="normal")
						break
			else:
				self.hide()
				return

		self.draw_dpm()
		self.draw_controls()


	# Function to draw the DPM level meter for a channel strip
	def draw_dpm(self):
		if self.hidden or self.channel is None:
			return

		# Set color
		if zynmixer.get_mono(self.channel):
			self.main_canvas.itemconfig(self.dpm_l_a, fill="gray80")
			self.main_canvas.itemconfig(self.dpm_l_b, fill="gray80")
		else:
			self.main_canvas.itemconfig(self.dpm_l_a, fill=self.low_color)
			self.main_canvas.itemconfig(self.dpm_l_b, fill=self.low_color)
		# Get audio peaks from zynmixer
		signal = max(0, 1 + zynmixer.get_dpm(self.channel,0) / self.dpm_rangedB)
		llA = int(min(signal, self.dpm_high) * self.fader_height)
		lmA = int(min(signal, self.dpm_over) * self.fader_height)
		lhA = int(min(signal, 1) * self.fader_height)
		signal = max(0, 1 + zynmixer.get_dpm(self.channel,1) / self.dpm_rangedB)
		llB = int(min(signal, self.dpm_high) * self.fader_height)
		lmB = int(min(signal, self.dpm_over) * self.fader_height)
		lhB = int(min(signal, 1) * self.fader_height)
		signal = max(0, 1 + zynmixer.get_dpm_hold(self.channel,0) / self.dpm_rangedB)
		lholdA = int(min(signal, 1) * self.fader_height)
		signal = max(0, 1 + zynmixer.get_dpm_hold(self.channel,1) / self.dpm_rangedB)
		lholdB = int(min(signal, 1) * self.fader_height)

		# Draw Channel A (left)
		self.main_canvas.coords(self.dpm_l_a,(self.dpm_a_x, self.dpm_a_y, self.dpm_a_x + self.dpm_width, self.dpm_a_y - llA))
		self.main_canvas.itemconfig(self.dpm_l_a, state='normal')

		if lmA >= self.dpm_scale_lm:
			self.main_canvas.coords(self.dpm_m_a,(self.dpm_a_x, self.dpm_a_y - self.dpm_scale_lm, self.dpm_a_x + self.dpm_width, self.dpm_a_y - lmA))
			self.main_canvas.itemconfig(self.dpm_m_a, state="normal")
		else:
			self.main_canvas.itemconfig(self.dpm_m_a, state="hidden")

		if lhA >= self.dpm_scale_lh:
			self.main_canvas.coords(self.dpm_h_a,(self.dpm_a_x, self.dpm_a_y - self.dpm_scale_lh, self.dpm_a_x + self.dpm_width, self.dpm_a_y - lhA))
			self.main_canvas.itemconfig(self.dpm_h_a, state="normal")
		else:
			self.main_canvas.itemconfig(self.dpm_h_a, state="hidden")

		self.main_canvas.coords(self.dpm_hold_a,(self.dpm_a_x, self.dpm_a_y - lholdA, self.dpm_a_x + self.dpm_width, self.dpm_a_y - lholdA - 1))
		if lholdA >= self.dpm_scale_lh:
			self.main_canvas.itemconfig(self.dpm_hold_a, state="normal", fill="#FF0000")
		elif lholdA >= self.dpm_scale_lm:
			self.main_canvas.itemconfig(self.dpm_hold_a, state="normal", fill="#FFFF00")
		elif lholdA > 0:
			self.main_canvas.itemconfig(self.dpm_hold_a, state="normal", fill="#00FF00")
		else:
			self.main_canvas.itemconfig(self.dpm_hold_a, state="hidden")

		# Draw Channel B (right)
		self.main_canvas.coords(self.dpm_l_b,(self.dpm_b_x, self.dpm_b_y, self.dpm_b_x + self.dpm_width, self.dpm_b_y - llB))
		self.main_canvas.itemconfig(self.dpm_l_b, state='normal')

		if lmB >= self.dpm_scale_lm:
			self.main_canvas.coords(self.dpm_m_b,(self.dpm_b_x, self.dpm_b_y - self.dpm_scale_lm, self.dpm_b_x + self.dpm_width, self.dpm_b_y - lmB))
			self.main_canvas.itemconfig(self.dpm_m_b, state="normal")
		else:
			self.main_canvas.itemconfig(self.dpm_m_b, state="hidden")

		if lhB >= self.dpm_scale_lh:
			self.main_canvas.coords(self.dpm_h_b,(self.dpm_b_x, self.dpm_b_y - self.dpm_scale_lh, self.dpm_b_x + self.dpm_width, self.dpm_b_y - lhB))
			self.main_canvas.itemconfig(self.dpm_h_b, state="normal")
		else:
			self.main_canvas.itemconfig(self.dpm_h_b, state="hidden")

		self.main_canvas.coords(self.dpm_hold_b,(self.dpm_b_x, self.dpm_b_y - lholdB, self.dpm_b_x + self.dpm_width, self.dpm_b_y - lholdB - 1))
		if lholdB >= self.dpm_scale_lh:
			self.main_canvas.itemconfig(self.dpm_hold_b, state="normal", fill="#FF0000")
		elif lholdB >= self.dpm_scale_lm:
			self.main_canvas.itemconfig(self.dpm_hold_b, state="normal", fill="#FFFF00")
		elif lholdB > 0:
			self.main_canvas.itemconfig(self.dpm_hold_b, state="normal", fill="#00FF00")
		else:
			self.main_canvas.itemconfig(self.dpm_hold_b, state="hidden")


	# Function to draw the UI controls for a channel strip
	def draw_controls(self):
		if self.hidden or self.channel is None:
			return

		self.main_canvas.coords(self.fader, self.x, self.fader_top + self.fader_height * (1 - zynmixer.get_level(self.channel)), self.x + self.fader_width, self.fader_bottom)

		color = self.button_bgcol
		if zynmixer.get_mute(self.channel):
			color = self.mute_color
		self.main_canvas.itemconfig(self.mute, fill=color)
		color = self.button_bgcol
		if zynmixer.get_solo(self.channel):
			color = self.solo_color
		self.main_canvas.itemconfig(self.solo, fill=color)

		balance = zynmixer.get_balance(self.channel)
		if balance > 0:
			self.main_canvas.coords(self.balance_left,
				self.x + balance * self.width / 2, self.balance_top,
				self.x + self.width / 2, self.balance_top + self.balance_height)
			self.main_canvas.coords(self.balance_right,
				self.x + self.width / 2, self.balance_top,
				self.x + self.width, self.balance_top + self.balance_height)
		else:
			self.main_canvas.coords(self.balance_left,
				self.x, self.balance_top,
				self.x + self.width / 2, self.balance_top + self. balance_height)
			self.main_canvas.coords(self.balance_right,
				self.x + self.width / 2, self.balance_top,
				self.x + self.width * balance / 2 + self.width, self.balance_top + self.balance_height)

		self.redraw_controls_flag = False


	# Function to redraw, if needed, the UI controls for a channel strip
	def redraw_controls(self):
		if self.redraw_controls_flag:
			self.draw_controls()


	# Function to flag redrawing of UI controls for a channel strip
	def set_redraw_controls(self, flag = True):
		self.redraw_controls_flag = flag


	#--------------------------------------------------------------------------
	# Mixer Strip functionality
	#--------------------------------------------------------------------------

	# Function to set fader colors
	# fg: Fader foreground color
	# bg: Fader background color (optional - Default: Do not change background color)
	def set_fader_color(self, fg, bg=None):
		self.main_canvas.itemconfig(self.fader, fill=fg)
		if bg:
			self.main_canvas.itemconfig(self.fader_bg_color, fill=bg)


	# Function to set channel
	#	channel: Index of channel
	def set_channel(self, channel):
		self.channel = channel
		if channel is None:
			self.hide()
		else:
			if channel > MAX_NUM_CHANNELS: channel = MAX_NUM_CHANNELS
			self.show()


	# Function to set volume values
	#	value: Volume value (0..1)
	def set_volume(self, value):
		if self.channel is None:
			return
		if value < 0:
			value = 0
		elif value > 1:
			value = 1
		zynmixer.set_level(self.channel, value)
		self.redraw_controls_flag = True


	# Function to set balance values
	#	value: Balance value (-1..1)
	def set_balance(self, value):
		if self.channel is None:
			return
		if value < -1:
			value = -1
		elif value > 1:
			value = 1
		zynmixer.set_balance(self.channel, value)
		self.redraw_controls_flag = True


	# Function to reset volume
	def reset_volume(self):
		if self.channel is None:
			return
		zynmixer.set_level(self.channel, 0.8)
		self.redraw_controls_flag = True


	# Function to reset balance
	def reset_balance(self):
		if self.channel is None:
			return
		zynmixer.set_balance(self.channel, 0)
		self.redraw_controls_flag = True


	# Function to set mute
	#	value: Mute value (True/False)
	def set_mute(self, value):
		if self.channel is None:
			return
		zynmixer.set_mute(self.channel, value)
		self.redraw_controls_flag = True


	# Function to set solo
	#	value: Solo value (True/False)
	def set_solo(self, value):
		if self.channel is None:
			return
		zynmixer.set_solo(self.channel, value)
		self.redraw_controls_flag = True


	# Function to toggle mono
	#	value: Mono value (True/False)
	def set_mono(self, value):
		if self.channel is None:
			return
		zynmixer.set_mono(self.channel, value)
		self.redraw_controls_flag = True


	# Function to toggle mute
	def toggle_mute(self):
		if self.channel is None:
			return
		zynmixer.toggle_mute(self.channel)
		self.redraw_controls_flag = True


	# Function to toggle solo
	def toggle_solo(self):
		if self.channel is None:
			return
		zynmixer.toggle_solo(self.channel)
		self.redraw_controls_flag = True


	# Function to toggle mono
	def toggle_mono(self):
		if self.channel is None:
			return
		zynmixer.toggle_mono(self.channel)
		self.redraw_controls_flag = True


	#--------------------------------------------------------------------------
	# UI event management
	#--------------------------------------------------------------------------

	# Function to handle fader press
	#	event: Mouse event
	def on_fader_press(self, event):
		self.drag_start = event
		self.on_select_cb(self.channel)


	# Function to handle fader drag
	#	event: Mouse event
	def on_fader_motion(self, event):
		if self.channel is None:
			return
		level = zynmixer.get_level(self.channel) + (self.drag_start.y - event.y) / self.fader_height
		self.drag_start = event
		self.set_volume(level)
		self.redraw_controls()


	# Function to handle mouse wheel down over fader
	#	event: Mouse event
	def on_fader_wheel_down(self, event):
		if self.channel is None:
			return
		self.on_select_cb(self.channel)
		self.set_volume(zynmixer.get_level(self.channel) - 0.02)
		self.redraw_controls()


	# Function to handle mouse wheel up over fader
	#	event: Mouse event
	def on_fader_wheel_up(self, event):
		if self.channel is None:
			return
		self.on_select_cb(self.channel)
		self.set_volume(zynmixer.get_level(self.channel) + 0.02)
		self.redraw_controls()


	# Function to handle mouse wheel down over balance
	#	event: Mouse event
	def on_balance_wheel_down(self, event):
		if self.channel is None:
			return
		self.on_select_cb(self.channel)
		self.set_balance(zynmixer.get_balance(self.channel) - 0.02)
		self.redraw_controls()


	# Function to handle mouse wheel up over balance
	#	event: Mouse event
	def on_balance_wheel_up(self, event):
		if self.channel is None:
			return
		self.on_select_cb(self.channel)
		self.set_balance(zynmixer.get_balance(self.channel) + 0.02)
		self.redraw_controls()


	# Function to handle channel strip press
	#	event: Mouse event
	def on_strip_press(self, event):
		self.press_time = monotonic()
		self.on_select_cb(self.channel)


	# Function to handle mute button release
	#	event: Mouse event
	def on_mute_release(self, event):
		if self.press_time:
			delta = monotonic() - self.press_time
			self.press_time = None
			if delta > 0.4:
				self.on_edit_cb()
				return
		self.toggle_mute()
		self.redraw_controls()


	# Function to handle solo button release
	#	event: Mouse event
	def on_solo_release(self, event):
		if self.press_time:
			delta = monotonic() - self.press_time
			self.press_time = None
			if delta > 0.4:
				self.on_edit_cb()
				return
		self.toggle_solo()
		self.redraw_controls()
		#TODO Main channel "solo" should follow ...


	# Function to handle legend strip release
	def on_strip_release(self, event):
		if self.press_time:
			delta = monotonic() - self.press_time
			self.press_time = None
			if delta > 0.4:
				zynthian_gui_config.zyngui.screens['layer'].select(self.channel)
				zynthian_gui_config.zyngui.screens['layer_options'].reset()
				zynthian_gui_config.zyngui.show_modal('layer_options')
				return
		if self.channel is not None and self.channel != MAX_NUM_CHANNELS:
			layer = zynthian_gui_config.zyngui.screens['layer'].get_root_layer_by_midi_chan(self.channel)
			if layer:
				zynthian_gui_config.zyngui.set_curlayer(layer)
				zynthian_gui_config.zyngui.layer_control(layer)


#------------------------------------------------------------------------------
# Zynthian Mixer GUI Class
#------------------------------------------------------------------------------

class zynthian_gui_mixer(zynthian_gui_base.zynthian_gui_base):

	def __init__(self):
		super().__init__()

		# Zyncoder Management
		self.zyncoder_last_value = [None] * 4

		# Geometry vars
		self.width=zynthian_gui_config.display_width
		self.height=zynthian_gui_config.body_height

		self.number_layers = 0 # Quantity of layers (routed channels)
		self.max_channels = MAX_NUM_CHANNELS # Maximum quantiy of faders to display (Defines fader width. Main always displayed.)
		#TODO: Get from config and estimate initial value if not in config
		if self.width <= 400: self.max_channels = 4
		elif self.width <= 600: self.max_channels = 8
		elif self.width <= 800: self.max_channels = 10
		elif self.width <= 1024: self.max_channels = 12
		elif self.width <= 1280: self.max_channels = 14

		self.fader_width = (self.width - 6 ) / (self.max_channels + 1)
		self.legend_height = self.height * 0.05
		self.edit_height = self.height * 0.1

		self.fader_height = self.height - self.edit_height - self.legend_height - 2
		self.fader_bottom = self.height - self.legend_height
		self.fader_top = self.fader_bottom - self.fader_height
		self.balance_control_height = self.fader_height * 0.1
		self.balance_top = self.fader_top
		self.balance_control_width = self.width / 4 # Width of each half of balance control
		self.balance_control_centre = self.fader_width + self.balance_control_width

		# Arrays of GUI elements for channel strips - Channels + Main
		self.channels = [None] * self.max_channels
		self.selected_channel = 0
		self.channel_offset = 0 # Index of first channel displayed on far left
		self.selected_layer = None

		self.press_time = None

		self.edit_channel = None
		self.mode = 1 # 1:Mixer, 0:Edit

		# Fader Canvas
		self.main_canvas = tkinter.Canvas(self.main_frame,
			height=self.height,
			width=self.width,
			bd=0, highlightthickness=0,
			bg = zynthian_gui_config.color_panel_bg)
		self.main_canvas.grid()

		# Channel selection highlight
		color_selhl = zynthian_gui_config.color_on
		self.selection_highlight = self.main_canvas.create_rectangle(0,0,0,0, outline=color_selhl, fill=color_selhl, width=1)

		# Channel strips
		for channel in range(self.max_channels):
			self.channels[channel] = zynthian_gui_mixer_channel(self.main_canvas, 1 + self.fader_width * channel, 0, self.fader_width - 1, self.height, channel, self.select_midi_chan, self.set_edit_mode)

		self.main_channel = zynthian_gui_mixer_channel(self.main_canvas, self.width - self.fader_width - 1, 0, self.fader_width - 1, self.height, MAX_NUM_CHANNELS, self.select_midi_chan, self.set_edit_mode)

		# Edit widgets
		font=(zynthian_gui_config.font_family, int(self.edit_height / 4))
		f=tkFont.Font(family=zynthian_gui_config.font_family, size=int(self.edit_height / 4))
		button_width = f.measure(" BALANCE ") # Width of widest text on edit buttons
		balance_control_bg = self.main_canvas.create_rectangle(self.balance_control_centre - self.balance_control_width, 0, self.balance_control_centre + self.balance_control_width, self.balance_control_height, fill=zynthian_gui_config.color_bg, width=0, state="hidden", tags=("edit_control","balance_control"))
		self.balance_control_left = self.main_canvas.create_rectangle(int(self.balance_control_centre - self.balance_control_width), 0, self.balance_control_centre, self.balance_control_height, fill="dark red", width=0, state="hidden", tags=("edit_control","balance_control"))
		self.balance_control_right = self.main_canvas.create_rectangle(self.balance_control_centre, 0, self.balance_control_centre + self.balance_control_width, self.balance_control_height, fill="dark green", width=0, state="hidden", tags=("edit_control","balance_control"))
		self.main_canvas.tag_bind("balance_control", "<ButtonPress-1>", self.on_balance_press)
		self.main_canvas.tag_bind("balance_control", "<ButtonRelease-1>", self.on_balance_release)
		self.main_canvas.tag_bind("balance_control", "<B1-Motion>", self.on_balance_motion)

		edit_button_x = 1 + int(self.fader_width)
		edit_button_y = self.balance_control_height + 1
		# Solo button
		self.main_canvas.create_rectangle(edit_button_x, edit_button_y, edit_button_x + button_width, edit_button_y + self.edit_height, state="hidden", fill=zynthian_gui_mixer_channel.solo_color, tags=("edit_control", "solo_button"))
		self.main_canvas.create_text(edit_button_x + int(button_width / 2), edit_button_y + int(self.edit_height / 2), fill="white", text="SOLO", state="hidden", tags=("edit_control", "solo_button"), font=font, justify='center')
		# Mute button
		edit_button_y += self.edit_height
		self.main_canvas.create_rectangle(edit_button_x, edit_button_y, edit_button_x + button_width, edit_button_y + self.edit_height, state="hidden", fill=zynthian_gui_mixer_channel.mute_color, tags=("edit_control", "mono_button"))
		self.main_canvas.create_text(edit_button_x + int(button_width / 2), edit_button_y + int(self.edit_height / 2), fill="white", text="MONO", state="hidden", tags=("edit_control", "mono_button"), font=font, justify='center')
		# Mute button
		edit_button_y += self.edit_height
		self.main_canvas.create_rectangle(edit_button_x, edit_button_y, edit_button_x + button_width, edit_button_y + self.edit_height, state="hidden", fill=zynthian_gui_mixer_channel.mute_color, tags=("edit_control", "mute_button"))
		self.main_canvas.create_text(edit_button_x + int(button_width / 2), edit_button_y + int(self.edit_height / 2), fill="white", text="MUTE", state="hidden", tags=("edit_control", "mute_button"), font=font, justify='center')
		# Layer button
		edit_button_y += self.edit_height
		self.main_canvas.create_rectangle(edit_button_x, edit_button_y, edit_button_x + button_width, edit_button_y + self.edit_height, state="hidden", fill="dark orange", tags=("edit_control", "layer_button"))
		self.layer_button_text = self.main_canvas.create_text(edit_button_x + int(button_width / 2), edit_button_y + int(self.edit_height / 2), fill="white", text="LAYER", state="hidden", tags=("edit_control", "layer_button"), font=font, justify='center')
		# Reset gain button
		edit_button_y += self.edit_height
		self.main_canvas.create_rectangle(edit_button_x, edit_button_y, edit_button_x + button_width, edit_button_y + self.edit_height, state="hidden", fill="dark blue", tags=("edit_control", "reset_gain_button"))
		self.reset_gain_button_text = self.main_canvas.create_text(edit_button_x + int(button_width / 2), edit_button_y + int(self.edit_height / 2), fill="white", text="RESET\nGAIN", state="hidden", tags=("edit_control", "reset_gain_button"), font=font, justify='center')
		# Reset balance button
		edit_button_y += self.edit_height
		self.main_canvas.create_rectangle(edit_button_x, edit_button_y, edit_button_x + button_width, edit_button_y + self.edit_height, state="hidden", fill="dark blue", tags=("edit_control", "reset_balance_button"))
		self.reset_balance_button_text = self.main_canvas.create_text(edit_button_x + int(button_width / 2), edit_button_y + int(self.edit_height / 2), fill="white", text="RESET\nBALANCE", state="hidden", tags=("edit_control", "reset_balance_button"), font=font, justify='center')
		# Cancel button
		edit_button_y += self.edit_height
		self.main_canvas.create_rectangle(edit_button_x, edit_button_y, edit_button_x + button_width, edit_button_y + self.edit_height, state="hidden", fill=zynthian_gui_config.color_bg, tags=("edit_control", "cancel_button"))
		self.main_canvas.create_text(edit_button_x + int(button_width / 2), edit_button_y + int(self.edit_height / 2), fill="white", text="CANCEL", state="hidden", tags=("edit_control", "cancel_button"), font=font, justify='center')

		if os.environ.get("ZYNTHIAN_UI_ENABLE_CURSOR") == "0":
			self.main_canvas.bind("<Button-5>", self.on_fader_wheel_down)
			self.main_canvas.bind("<Button-4>", self.on_fader_wheel_up)

		self.main_canvas.tag_bind("mute_button", "<ButtonRelease-1>", self.on_mute_release)
		self.main_canvas.tag_bind("solo_button", "<ButtonRelease-1>", self.on_solo_release)
		self.main_canvas.tag_bind("mono_button", "<ButtonRelease-1>", self.on_mono_release)
		self.main_canvas.tag_bind("layer_button", "<ButtonRelease-1>", self.on_layer_release)
		self.main_canvas.tag_bind("reset_gain_button", "<ButtonRelease-1>", self.on_reset_volume_release)
		self.main_canvas.tag_bind("reset_balance_button", "<ButtonRelease-1>", self.on_reset_balance_release)
		self.main_canvas.tag_bind("cancel_button", "<ButtonPress-1>", self.on_cancel_press)

		zynmixer.enable_dpm(False) # Disable DPM by default - they get enabled when mixer is shown
		if zynthian_gui_config.show_cpu_status:
			self.meter_mode = self.METER_CPU
		else:
			self.meter_mode = self.METER_NONE # Don't show meter in status bar

		# Init touchbar
		self.init_buttonbar()


	# Function to refresh (redraw) balance edit control
	def draw_balance_edit(self):
		balance = zynmixer.get_balance(self.get_midi_chan(self.selected_channel))
		if balance > 0:
			self.main_canvas.coords(self.balance_control_left, self.balance_control_centre - (1-balance) * self.balance_control_width, 0, self.balance_control_centre, self.balance_control_height)
			self.main_canvas.coords(self.balance_control_right, self.balance_control_centre, 0, self.balance_control_centre + self.balance_control_width, self.balance_control_height)
		else:
			self.main_canvas.coords(self.balance_control_left, self.balance_control_centre - self.balance_control_width, 0, self.balance_control_centre, self.balance_control_height)
			self.main_canvas.coords(self.balance_control_right, self.balance_control_centre, 0, self.balance_control_centre + self.balance_control_width + self.balance_control_width * balance, self.balance_control_height)


	# Function to force the redrawing of UI controls for all channel strips
	def draw_mixer_controls(self):
		for channel in range(self.max_channels):
			self.channels[channel].draw_controls()
		self.main_channel.draw_controls()


	# Function to redraw, if needed, the UI controls for all channel strips
	def redraw_mixer_controls(self):
		for channel in range(self.max_channels):
			self.channels[channel].redraw_controls()
		self.main_channel.redraw_controls()


	# Function to handle hiding display
	def hide(self):
		zynmixer.enable_dpm(False)
		super().hide()


	# Function to handle showing display
	def show(self):
		self.zyngui.screens["control"].unlock_controllers()

		self.set_mixer_mode()

		self.selected_channel = self.number_layers
		if self.zyngui.curlayer:
			for index, fader in enumerate(self.channels): #TODO: Can remove this iteration and just index directly from self.zyngui.curlayer.midi_chan
				if fader.channel == self.zyngui.curlayer.midi_chan:
					self.selected_channel = index
		if self.selected_channel > self.number_layers and self.selected_channel != self.main_channel:
			self.selected_channel = self.number_layers

		self.setup_zyncoders()
		self.select_channel(self.selected_channel)

		zynmixer.enable_dpm(True)
		super().show()


	# Function to refresh loading animation
	def refresh_loading(self):
		pass


	# Function to refresh screen
	def refresh_status(self, status={}):
		if self.shown:
			super().refresh_status(status)
			self.main_channel.draw_dpm()
			if self.edit_channel is None:
				for ch in range(self.max_channels):
					self.channels[ch].draw_dpm()
			else:
				self.channels[0].draw_dpm()
				self.draw_balance_edit()

	#--------------------------------------------------------------------------
	# Mixer Functionality
	#--------------------------------------------------------------------------

	# Function to get a channel strip object from a "channel index" => @riban, i find a "little bit" confusing the use of the word "channel"
	# channel: Index of gui channel to get. If None, selected channel is used.
	def get_channel_strip(self, chi=None):
		if chi is None:
			chi = self.selected_channel
		if chi < 0:
			return None
		if chi < self.number_layers:
			return self.channels[chi - self.channel_offset]
		else:
			return self.main_channel


	# Function to display selected channel highlight border
	# channel: Index of gui channel to highlight. If None, selected channel is used.
	def highlight_channel(self, channel):
		chan_strip = self.get_channel_strip(channel)
		if chan_strip:
			#chan_strip.select(hl)
			self.main_canvas.coords(self.selection_highlight, chan_strip.x, chan_strip.height - chan_strip.legend_height, chan_strip.x + chan_strip.width + 1, chan_strip.height)


	# Function to select mixer channel by MIDI channel. Lovely naming ;-)
	# midi_chan: MIDI channel
	def select_midi_chan(self, midi_chan, set_curlayer=True):
		if midi_chan == MAX_NUM_CHANNELS:
			self.select_channel(self.number_layers, set_curlayer)
			return
		for i, chan_strip in enumerate(self.channels):
			if chan_strip.channel == midi_chan:
				self.select_channel(i, set_curlayer)
				return


	# Function to get MIDI channel (and hence mixer channel) from gui channel => Amazing naming!! ;-DDD
	#	channel: Index of gui channel.  If None, selected channel is used.
	#	returns: MIDI channel, MAX_NUM_CHANNELS if main bus or None for invalid channel
	def get_midi_chan(self, channel=None):
		if channel is None:
			channel = self.selected_channel
		if channel == self.number_layers:
			return MAX_NUM_CHANNELS
		elif channel > self.number_layers:
			return None
		return self.channels[channel - self.channel_offset].channel


	# Function to select channel by index
	#	channel: Index of gui channel to select
	def select_channel(self, channel, set_curlayer=True):
		if self.mode == 0 or channel is None or channel < 0 or channel > self.number_layers:
			logging.warning("Bad channel index, or something like that => {}".format(channel))
			return

		self.selected_channel = channel

		if self.selected_channel < self.channel_offset:
			self.channel_offset = channel
			self.set_mixer_mode()
		elif self.selected_channel >= self.channel_offset + self.max_channels and self.selected_channel != self.number_layers:
			self.channel_offset = self.selected_channel - self.max_channels + 1
			self.set_mixer_mode()
		self.highlight_channel(self.selected_channel)

		self.update_zyncoders()

		self.selected_layer = None
		
		# Main channel selected
		if channel == self.number_layers:
			return

		# For the rest of channel strips, try to set the active layer
		layer = self.zyngui.screens['layer'].get_root_layer_by_midi_chan(self.get_midi_chan())
		if layer:
			self.selected_layer = layer
			if set_curlayer:
				self.zyngui.set_curlayer(layer)


	# Function change to edit mode
	def set_edit_mode(self, params=None):
		self.mode = 0
		self.edit_channel = self.selected_channel
		for channel in self.channels:
			channel.hide()
		channel = self.max_channels - 1
		self.main_canvas.itemconfig(self.selection_highlight, state="hidden")
		self.channels[channel].set_channel(self.get_midi_chan(self.selected_channel))
		self.channels[channel].show()
		self.main_canvas.itemconfig("edit_control", state="normal")
		self.channels[channel].draw()
		self.draw_balance_edit()
		self.set_title("Edit channel %d" % (self.selected_channel + 1))


	# Function change to mixer mode
	def set_mixer_mode(self):
		self.main_canvas.itemconfig("edit_control", state="hidden")
		for channel in range(self.max_channels):
			self.channels[channel].set_channel(None)
		self.number_layers = 0
		count = 0
		for channel in range(MAX_NUM_CHANNELS):
			if zynmixer.is_channel_routed(channel):
				if self.number_layers >= self.channel_offset and count < self.max_channels:
					self.channels[count].set_channel(channel)
					count += 1
				self.number_layers += 1
		self.main_canvas.itemconfig(self.selection_highlight, state="normal")
		self.mode = 1
		self.edit_channel = None
		self.set_title("Audio Mixer")


	# Function to set volume
	#	value: Volume value (0..1)
	#	ch: channel to set volume. If None, selected channel is used
	def set_volume(self, value, ch=None):
		chan_strip = self.get_channel_strip(ch)
		if chan_strip:
			chan_strip.set_volume(value)
			if ch == self.selected_channel:
				self.update_zyncoders()


	# Function to set volume
	#	value: Balance value (0..1)
	#	ch: channel to set volume. If None, selected channel is used
	def set_balance(self, value, ch=None):
		chan_strip = self.get_channel_strip(ch)
		if chan_strip:
			chan_strip.set_balance(value)
			if ch == self.selected_channel:
				self.update_zyncoders()


	# Function to reset volume
	#	ch: channel to reset volume. If None, selected channel is used
	def reset_volume(self, ch=None):
		chan_strip = self.get_channel_strip(ch)
		if chan_strip:
			chan_strip.reset_volume()
			if ch == self.selected_channel:
				self.update_zyncoders()


	# Function to reset balance
	#	ch: channel to reset volume. If None, selected channel is used
	def reset_balance(self, ch=None):
		chan_strip = self.get_channel_strip(ch)
		if chan_strip:
			chan_strip.reset_balance()
			if ch == self.selected_channel:
				self.update_zyncoders()


	# Function to set mute
	#	value: Mute value (True/False)
	#	ch: channel to toggle mute. If None, selected channel is used
	def set_mute(self, value, ch=None):
		chan_strip = self.get_channel_strip(ch)
		if chan_strip:
			chan_strip.set_mute(value)


	# Function to set solo
	#	value: Solo value (True/False)
	#	ch: channel to toggle solo. If None, selected channel is used
	def set_solo(self, value, ch=None):
		chan_strip = self.get_channel_strip(ch)
		if chan_strip:
			chan_strip.set_solo(value)
			self.main_channel.set_redraw_controls()


	# Function to set mono
	#	value: Mono value (True/False)
	#	ch: channel to toggle mono. If None, selected channel is used
	def set_mono(self, value, ch=None):
		chan_strip = self.get_channel_strip(ch)
		if chan_strip:
			chan_strip.set_mono(value)


	# Function to toggle mute
	#	ch: channel to toggle mute. If None, selected channel is used
	def toggle_mute(self, ch=None):
		chan_strip = self.get_channel_strip(ch)
		if chan_strip:
			chan_strip.toggle_mute()


	# Function to toggle solo
	#	ch: channel to toggle solo. If None, selected channel is used
	def toggle_solo(self, ch=None):
		chan_strip = self.get_channel_strip(ch)
		if chan_strip:
			chan_strip.toggle_solo()
			self.main_channel.set_redraw_controls()

	# Function to toggle mono
	#	ch: channel to toggle mono. If None, selected channel is used
	def toggle_mono(self, ch=None):
		chan_strip = self.get_channel_strip(ch)
		if chan_strip:
			chan_strip.toggle_mono()


	#--------------------------------------------------------------------------
	# Physical UI Control Management: Pots & switches
	#--------------------------------------------------------------------------


	# Function to handle switches press
	#	swi: Switch index [0=Layer, 1=Back, 2=Snapshot, 3=Select]
	#	t: Press type ["S"=Short, "B"=Bold, "L"=Long]
	#	returns True if action fully handled or False if parent action should be triggered
	def switch(self, swi, t):
		if swi == ENC_LAYER:
			if t == "S":
				self.toggle_mute()
				self.redraw_mixer_controls()
				return True

		elif swi == ENC_BACK:
			if t == "S":
				if self.mode == 0:
					self.set_mixer_mode()
					return True
				else:
					self.reset_balance()
					self.redraw_mixer_controls()
					return True

		elif swi == ENC_SNAPSHOT:
			if t == "S":
				self.toggle_solo()
				self.redraw_mixer_controls()
				return True
			elif t == "B":
				# Implement MIDI learning!
				self.zyngui.show_modal('snapshots')
				return True

		elif swi == ENC_SELECT:
			if t == "S":
				if self.selected_channel < self.number_layers:
					self.zyngui.screens['layer'].select(self.selected_channel)
					if self.selected_layer is not None:
						self.zyngui.layer_control(self.selected_layer)
				return True
			elif t == "B":
				if self.selected_channel < self.number_layers:
					# Layer Options
					self.zyngui.screens['layer'].select(self.selected_channel)
					self.zyngui.screens['layer_options'].reset()
					self.zyngui.show_modal('layer_options')
				return True

		return False


	def setup_zyncoders(self):
		selected_midich = self.get_midi_chan(self.selected_channel)

		value = int(zynmixer.get_level(selected_midich) * 100)
		lib_zyncore.setup_rangescale_zynpot(ENC_LAYER, 0, 100, value, 0)
		lib_zyncore.setup_midi_zynpot(ENC_LAYER, 0, 0)
		lib_zyncore.setup_osc_zynpot(ENC_LAYER, None)

		value = 50 + int(zynmixer.get_balance(selected_midich) * 50)
		lib_zyncore.setup_rangescale_zynpot(ENC_BACK, 0, 100, value, 0)
		lib_zyncore.setup_midi_zynpot(ENC_BACK, 0, 0)
		lib_zyncore.setup_osc_zynpot(ENC_BACK, None)

		value = int(zynmixer.get_level(self.get_midi_chan(self.number_layers)) * 100)
		lib_zyncore.setup_rangescale_zynpot(ENC_SNAPSHOT, 0, 100, value, 0)
		lib_zyncore.setup_midi_zynpot(ENC_SNAPSHOT, 0, 0)
		lib_zyncore.setup_osc_zynpot(ENC_SNAPSHOT, None)

		lib_zyncore.setup_rangescale_zynpot(ENC_SELECT, 0, self.number_layers, self.selected_channel, 1)
		lib_zyncore.setup_midi_zynpot(ENC_SELECT, 0, 0)
		lib_zyncore.setup_osc_zynpot(ENC_SELECT, None)


	# Update the zyncoders values
	def update_zyncoders(self):
		# Selected channel volume & balance
		selected_midich = self.get_midi_chan(self.selected_channel)
		value = int(zynmixer.get_level(selected_midich) * 100)
		lib_zyncore.set_value_zynpot(ENC_LAYER, value, 0)
		value = 50 + int(zynmixer.get_balance(selected_midich) * 50)
		lib_zyncore.set_value_zynpot(ENC_BACK, value, 0)

		# Master channel volume
		value = int(zynmixer.get_level(self.get_midi_chan(self.number_layers)) * 100)
		lib_zyncore.set_value_zynpot(ENC_SNAPSHOT, value, 0)

		# Selector encoder
		lib_zyncore.set_value_zynpot(ENC_SELECT, self.selected_channel, 0)


	# Function to handle zyncoder polling.
	def zyncoder_read(self):
		if not self.shown:
			return

		redraw_channels = []

		#if value!=self.zyncoder_last_value[ENC_LAYER]:
		if lib_zyncore.get_value_flag_zynpot(ENC_LAYER):
			value = lib_zyncore.get_value_zynpot(ENC_LAYER)
			#logging.debug("Value LAYER: {}".format(value))
			#self.zyncoder_last_value[ENC_LAYER] = value
			channel = self.get_midi_chan(self.selected_channel)
			if channel == MAX_NUM_CHANNELS:
				lib_zyncore.set_value_zynpot(ENC_SNAPSHOT, value, 0)
			zynmixer.set_level(channel, value * 0.01)
			if self.selected_channel == self.number_layers:
				redraw_channels.append(self.main_channel)
			else:
				redraw_channels.append(self.channels[self.selected_channel])

		#if value!=self.zyncoder_last_value[ENC_BACK]:
		if lib_zyncore.get_value_flag_zynpot(ENC_BACK):
			value = lib_zyncore.get_value_zynpot(ENC_BACK)
			#logging.debug("Value BACK: {}".format(value))
			#self.zyncoder_last_value[ENC_BACK] = value
			channel = self.get_midi_chan(self.selected_channel)
			zynmixer.set_balance(channel, (value - 50) * 0.02)
			if self.selected_channel == self.number_layers:
				redraw_channels.append(self.main_channel)
			else:
				redraw_channels.append(self.channels[self.selected_channel])

		#if value!=self.zyncoder_last_value[ENC_SNAPSHOT]:
		if lib_zyncore.get_value_flag_zynpot(ENC_SNAPSHOT):
			value = lib_zyncore.get_value_zynpot(ENC_SNAPSHOT)
			#logging.debug("Value SHOT: {}".format(value))
			#self.zyncoder_last_value[ENC_SNAPSHOT] = value
			channel = self.get_midi_chan(self.number_layers)
			if self.get_midi_chan(self.selected_channel) == MAX_NUM_CHANNELS:
				lib_zyncore.set_value_zynpot(ENC_LAYER, value, 0)
			zynmixer.set_level(channel, value * 0.01)
			redraw_channels.append(self.main_channel)

		#if value!=self.zyncoder_last_value[ENC_SELECT]:
		if lib_zyncore.get_value_flag_zynpot(ENC_SELECT):
			value = lib_zyncore.get_value_zynpot(ENC_SELECT)
			#logging.debug("Value SELECT: {}".format(value))
			#self.zyncoder_last_value[ENC_SELECT] = value
			if (self.mode and value != self.selected_channel):
				self.select_channel(value)

		for ch in set(redraw_channels):
			ch.draw_controls()


	# Increment by inc the zyncoder's value
	def zyncoder_up(self, num, inc = 1):
		lib_zyncore.set_value_zynpot(num, lib_zyncore.get_value_pot(num) + inc, 0)


	# Decrement by dec the zyncoder's value
	def zyncoder_down(self, num, dec = 1):
		value = lib_zyncore.get_value_zynpot(num) - dec
		if value < 0:
			value = 0 #TODO: This should be handled by zyncoder
		lib_zyncore.set_value_zynpot(num, value, 0)


	# Function to handle CUIA SELECT_UP command
	def select_up(self):
		self.zyncoder_up(ENC_SELECT)


	# Function to handle CUIA SELECT_DOWN command
	def select_down(self):
		self.zyncoder_down(ENC_SELECT)


	# Function to handle CUIA BACK_UP command
	def back_up(self):
		self.zyncoder_up(ENC_BACK)


	# Function to handle CUIA BACK_DOWN command
	def back_down(self):
		self.zyncoder_back(ENC_BACK)


	# Function to handle CUIA LAYER_UP command
	def layer_up(self):
		self.zyncoder_up(ENC_LAYER)


	# Function to handle CUIA LAYER_DOWN command
	def layer_down(self):
		self.zyncoder_down(ENC_LAYER)


	# Function to handle CUIA SNAPSHOT_UP command
	def snapshot_up(self):
		self.zyncoder_up(ENC_SNAPSHOT)


	# Function to handle CUIA SNAPSHOT_DOWN command
	def snapshot_down(self):
		self.zyncoder_down(ENC_SNAPSHOT)


<<<<<<< HEAD
	#--------------------------------------------------------------------------
	# OSC message handling
	#--------------------------------------------------------------------------
=======
	# Function to handle zyncoder polling.
	# The incremental stuff is done by the zyncoder library in an efficient way.
	def zyncoder_read(self):
		if not self.shown:
			return

		value = zyncoder.lib_zyncoder.get_value_zyncoder(ENC_LAYER)
		if value!=self.zyncoder_last_value[ENC_LAYER]:
			self.zyncoder_last_value[ENC_LAYER] = value
			channel = self.get_midi_channel(self.selected_channel)
			if channel == MAX_NUM_CHANNELS:
				zyncoder.lib_zyncoder.set_value_zyncoder(ENC_SNAPSHOT, value, 0)
			zynmixer.set_level(channel, value * 0.01)

		value = zyncoder.lib_zyncoder.get_value_zyncoder(ENC_BACK)
		if value!=self.zyncoder_last_value[ENC_BACK]:
			self.zyncoder_last_value[ENC_BACK] = value
			channel = self.get_midi_channel(self.selected_channel)
			zynmixer.set_balance(channel, (value - 50) * 0.02)

		value = zyncoder.lib_zyncoder.get_value_zyncoder(ENC_SNAPSHOT)
		if value!=self.zyncoder_last_value[ENC_SNAPSHOT]:
			self.zyncoder_last_value[ENC_SNAPSHOT] = value
			channel = self.get_midi_channel(self.number_layers)
			if self.get_midi_channel(self.selected_channel) == MAX_NUM_CHANNELS:
				zyncoder.lib_zyncoder.set_value_zyncoder(ENC_LAYER, value, 0)
			zynmixer.set_level(channel, value * 0.01)

		value = zyncoder.lib_zyncoder.get_value_zyncoder(ENC_SELECT)
		if value!=self.zyncoder_last_value[ENC_SELECT]:
			self.zyncoder_last_value[ENC_SELECT] = value
			if (self.mode and value != self.selected_channel):
				self.select_channel(value)


	# Function to handle switches press
	#	swi: Switch index [0=Layer, 1=Back, 2=Snapshot, 3=Select]
	#	t: Press type ["S"=Short, "B"=Bold, "L"=Long]
	#	returns True if action fully handled or False if parent action should be triggered
	def switch(self, swi, t):
		if swi == ENC_LAYER:
			if t == "S":
				zynmixer.toggle_mute(self.get_midi_channel(self.selected_channel))
				return True

		elif swi == ENC_BACK:
			if t == "S":
				if self.mode == 0:
					self.set_mixer_mode()
					return True
				else:
					self.reset_balance()
					return True

		elif swi == ENC_SNAPSHOT:
			if t == "S":
				zynmixer.toggle_solo(self.get_midi_channel(self.selected_channel))
				return True
			elif t == "B":
				# Implement MIDI learning!
				self.zyngui.show_modal('snapshot')
				return True

		elif swi == ENC_SELECT:
			if t == "S":
				if self.selected_channel < self.number_layers:
					self.zyngui.screens['layer'].select(self.selected_channel)
					if self.selected_layer is not None:
						self.zyngui.layer_control(self.selected_layer)
				return True
			elif t == "B":
				if self.selected_channel < self.number_layers:
					# Layer Options
					self.zyngui.screens['layer'].select(self.selected_channel)
					self.zyngui.screens['layer_options'].reset()
					self.zyngui.show_modal('layer_options')
				return True

		return False


	# Function to refresh screen
	def refresh_status(self, status={}):
		if self.shown:
			super().refresh_status(status)
			self.main_channel.draw()
			if self.edit_channel == None:
				for fader in range(self.max_channels):
					self.channels[fader].draw()
			else:
				self.channels[0].draw()
				self.draw_balance_edit()

>>>>>>> ee1b031e

	# Function to handle OSC messages
	def osc(self, path, args, types, src):
#		print("zynthian_gui_mixer::osc", path, args, types)
		if path[:5] == "fader":
			try:
				self.set_volume(args[0], int(path[5:]))
			except:
				pass
		elif path[:7] == "balance":
			try:
				self.set_balance(args[0], int(path[7:]))
			except:
				pass
		elif path[:4] == "mute":
			try:
				self.set_mute(int(args[0]), int(path[4:]))
			except:
				pass
		elif path[:4] == "solo":
			try:
				self.set_solo(int(args[0]), int(path[4:]))
			except:
				pass
		self.redraw_mixer_controls()


	#--------------------------------------------------------------------------
	# State Management (mainly used by snapshots)
	#--------------------------------------------------------------------------

	# Get full mixer state
	# Returns: List of channels containing dictionary of each state value
	def get_state(self):
		state = []
		for channel in range(MAX_NUM_CHANNELS + 1):
			state.append({
				'level':zynmixer.get_level(channel),
				'balance':zynmixer.get_balance(channel),
				'mute':zynmixer.get_mute(channel),
				'solo':zynmixer.get_solo(channel),
				'mono':zynmixer.get_mono(channel)
				})
		return state


	# Set full mixer state
	# state: List of channels containing dictionary of each state value
	def set_state(self, state):
		for channel in range(MAX_NUM_CHANNELS + 1):
			zynmixer.set_level(channel, state[channel]['level'])
			zynmixer.set_balance(channel, state[channel]['balance'])
			zynmixer.set_mute(channel, state[channel]['mute'])
			if channel != MAX_NUM_CHANNELS:
				zynmixer.set_solo(channel, state[channel]['solo'])
			zynmixer.set_mono(channel, state[channel]['mono'])
		self.draw_mixer_controls()


	# Reset mixer to default state
	def reset_state(self):
		for channel in range(MAX_NUM_CHANNELS + 1):
			zynmixer.set_level(channel, 0.8)
			zynmixer.set_balance(channel, 0)
			zynmixer.set_mute(channel, 0)
			zynmixer.set_solo(channel, 0)
			zynmixer.set_mono(channel, 0)
		self.draw_mixer_controls()


	#--------------------------------------------------------------------------
	# GUI Event Management
	#--------------------------------------------------------------------------

	# Function to handle balance press
	#	event: Mouse event
	def on_balance_press(self, event):
		self.balance_drag_start = event


	# Function to handle balance release
	#	event: Mouse event
	def on_balance_release(self, event):
		pass


	# Function to balance fader drag
	#	event: Mouse event
	def on_balance_motion(self, event):
		balance = zynmixer.get_balance(self.get_midi_chan(self.selected_channel)) + (event.x - self.balance_drag_start.x) / self.balance_control_width
		if balance > 1: balance = 1
		if balance < -1: balance = -1
		self.balance_drag_start = event
		zynmixer.set_balance(self.get_midi_chan(self.selected_channel), balance)
		self.draw_balance_edit()


	# Function to handle mute button release
	#	event: Mouse event
	def on_mute_release(self, event):
		self.toggle_mute()
		self.redraw_mixer_controls()


	# Function to handle solo button release
	#	event: Mouse event
	def on_solo_release(self, event):
		self.toggle_solo()
		self.redraw_mixer_controls()


	# Function to handle mono button release
	#	event: Mouse event
	def on_mono_release(self, event):
		self.toggle_mono()
		self.redraw_mixer_controls()


	# Function to handle layer button release
	#	event: Mouse event
	def on_layer_release(self, event):
		self.zyngui.layer_control(self.selected_layer)


	# Function to handle reset volume button release
	#	event: Mouse event
	def on_reset_volume_release(self, event):
		self.reset_volume()
		self.redraw_mixer_controls()


	# Function to handle reset balance button release
	#	event: Mouse event
	def on_reset_balance_release(self, event):
		self.reset_balance()
		self.redraw_controls()


	# Function to handle cancel edit button release
	#	event: Mouse event
	def on_cancel_press(self, event):
		self.set_mixer_mode()


	# Function to handle global mouse wheel down
	#	event: Mouse event
	def on_fader_wheel_down(self, event):
		if self.selected_channel is None:
			return
		channel = self.get_midi_chan()
		level = zynmixer.get_level(channel) - 0.02
		if level > 1: level = 1
		if level < 0: level = 0
		self.set_volume(level)
		self.redraw_mixer_controls()


	# Function to handle global mouse wheel up
	#	event: Mouse event
	def on_fader_wheel_up(self, event):
		if self.selected_channel is None:
			return
		channel = self.get_midi_chan()
		level = zynmixer.get_level(channel) + 0.02
		if level > 1: level = 1
		if level < 0: level = 0
		self.set_volume(level)
		self.redraw_mixer_controls()<|MERGE_RESOLUTION|>--- conflicted
+++ resolved
@@ -1035,7 +1035,7 @@
 				return True
 			elif t == "B":
 				# Implement MIDI learning!
-				self.zyngui.show_modal('snapshots')
+				self.zyngui.show_modal('snapshot')
 				return True
 
 		elif swi == ENC_SELECT:
@@ -1205,110 +1205,15 @@
 		self.zyncoder_down(ENC_SNAPSHOT)
 
 
-<<<<<<< HEAD
 	#--------------------------------------------------------------------------
 	# OSC message handling
 	#--------------------------------------------------------------------------
-=======
-	# Function to handle zyncoder polling.
-	# The incremental stuff is done by the zyncoder library in an efficient way.
-	def zyncoder_read(self):
-		if not self.shown:
-			return
-
-		value = zyncoder.lib_zyncoder.get_value_zyncoder(ENC_LAYER)
-		if value!=self.zyncoder_last_value[ENC_LAYER]:
-			self.zyncoder_last_value[ENC_LAYER] = value
-			channel = self.get_midi_channel(self.selected_channel)
-			if channel == MAX_NUM_CHANNELS:
-				zyncoder.lib_zyncoder.set_value_zyncoder(ENC_SNAPSHOT, value, 0)
-			zynmixer.set_level(channel, value * 0.01)
-
-		value = zyncoder.lib_zyncoder.get_value_zyncoder(ENC_BACK)
-		if value!=self.zyncoder_last_value[ENC_BACK]:
-			self.zyncoder_last_value[ENC_BACK] = value
-			channel = self.get_midi_channel(self.selected_channel)
-			zynmixer.set_balance(channel, (value - 50) * 0.02)
-
-		value = zyncoder.lib_zyncoder.get_value_zyncoder(ENC_SNAPSHOT)
-		if value!=self.zyncoder_last_value[ENC_SNAPSHOT]:
-			self.zyncoder_last_value[ENC_SNAPSHOT] = value
-			channel = self.get_midi_channel(self.number_layers)
-			if self.get_midi_channel(self.selected_channel) == MAX_NUM_CHANNELS:
-				zyncoder.lib_zyncoder.set_value_zyncoder(ENC_LAYER, value, 0)
-			zynmixer.set_level(channel, value * 0.01)
-
-		value = zyncoder.lib_zyncoder.get_value_zyncoder(ENC_SELECT)
-		if value!=self.zyncoder_last_value[ENC_SELECT]:
-			self.zyncoder_last_value[ENC_SELECT] = value
-			if (self.mode and value != self.selected_channel):
-				self.select_channel(value)
-
-
-	# Function to handle switches press
-	#	swi: Switch index [0=Layer, 1=Back, 2=Snapshot, 3=Select]
-	#	t: Press type ["S"=Short, "B"=Bold, "L"=Long]
-	#	returns True if action fully handled or False if parent action should be triggered
-	def switch(self, swi, t):
-		if swi == ENC_LAYER:
-			if t == "S":
-				zynmixer.toggle_mute(self.get_midi_channel(self.selected_channel))
-				return True
-
-		elif swi == ENC_BACK:
-			if t == "S":
-				if self.mode == 0:
-					self.set_mixer_mode()
-					return True
-				else:
-					self.reset_balance()
-					return True
-
-		elif swi == ENC_SNAPSHOT:
-			if t == "S":
-				zynmixer.toggle_solo(self.get_midi_channel(self.selected_channel))
-				return True
-			elif t == "B":
-				# Implement MIDI learning!
-				self.zyngui.show_modal('snapshot')
-				return True
-
-		elif swi == ENC_SELECT:
-			if t == "S":
-				if self.selected_channel < self.number_layers:
-					self.zyngui.screens['layer'].select(self.selected_channel)
-					if self.selected_layer is not None:
-						self.zyngui.layer_control(self.selected_layer)
-				return True
-			elif t == "B":
-				if self.selected_channel < self.number_layers:
-					# Layer Options
-					self.zyngui.screens['layer'].select(self.selected_channel)
-					self.zyngui.screens['layer_options'].reset()
-					self.zyngui.show_modal('layer_options')
-				return True
-
-		return False
-
-
-	# Function to refresh screen
-	def refresh_status(self, status={}):
-		if self.shown:
-			super().refresh_status(status)
-			self.main_channel.draw()
-			if self.edit_channel == None:
-				for fader in range(self.max_channels):
-					self.channels[fader].draw()
-			else:
-				self.channels[0].draw()
-				self.draw_balance_edit()
-
->>>>>>> ee1b031e
+
 
 	# Function to handle OSC messages
 	def osc(self, path, args, types, src):
 #		print("zynthian_gui_mixer::osc", path, args, types)
-		if path[:5] == "fader":
+		if path[:6] == "volume" or path[:5] == "fader":
 			try:
 				self.set_volume(args[0], int(path[5:]))
 			except:
