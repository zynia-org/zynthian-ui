--- conflicted
+++ resolved
@@ -443,18 +443,11 @@
 
 def get_external_storage_dirs(exdpath):
 	exdirs = []
-<<<<<<< HEAD
-	for dname in sorted(os.listdir(exdpath)):
-		dpath = os.path.join(exdpath, dname)
-		if os.path.isdir(dpath) and os.path.ismount(dpath):
-			exdirs.append(dpath)
-=======
 	if os.path.isdir(exdpath):
 		for dname in sorted(os.listdir(exdpath)):
 			dpath = os.path.join(exdpath, dname)
 			if os.path.isdir(dpath) and os.path.ismount(dpath):
 				exdirs.append(dpath)
->>>>>>> d276c319
 	return exdirs
 
 
