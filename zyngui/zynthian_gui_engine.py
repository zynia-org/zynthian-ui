#!/usr/bin/python3
# -*- coding: utf-8 -*-
#******************************************************************************
# ZYNTHIAN PROJECT: Zynthian GUI
# 
# Zynthian GUI Engine Selector Class
# 
# Copyright (C) 2015-2016 Fernando Moyano <jofemodo@zynthian.org>
#
#******************************************************************************
# 
# This program is free software; you can redistribute it and/or
# modify it under the terms of the GNU General Public License as
# published by the Free Software Foundation; either version 2 of
# the License, or any later version.
#
# This program is distributed in the hope that it will be useful,
# but WITHOUT ANY WARRANTY; without even the implied warranty of
# MERCHANTABILITY or FITNESS FOR A PARTICULAR PURPOSE. See the
# GNU General Public License for more details.
#
# For a full copy of the GNU General Public License see the LICENSE.txt file.
# 
#******************************************************************************

import os
import sys
import logging
import re
import subprocess
from time import sleep
from collections import OrderedDict

# Zynthian specific modules
import zynautoconnect
from zyngine import *
from zyngine.zynthian_engine_pianoteq import *
from zyngine.zynthian_engine_jalv import *
from . import zynthian_gui_config
from . import zynthian_gui_selector

#------------------------------------------------------------------------------
# Zynthian Engine Selection GUI Class
#------------------------------------------------------------------------------

class zynthian_gui_engine(zynthian_gui_selector):

	single_layer_engines = ["BF", "MD", "PT", "PD", "AE", "CS"]
	check_channels_engines = ["AE"]

	def init_engine_info(self):

		self.engine_info=OrderedDict([
			["MX", ("Mixer", "ALSA Mixer", "MIXER", zynthian_engine_mixer, True)],
			["ZY", ("ZynAddSubFX", "ZynAddSubFX - Synthesizer", "MIDI Synth", zynthian_engine_zynaddsubfx, True)],
			["FS", ("FluidSynth", "FluidSynth - SF2 Player", "MIDI Synth", zynthian_engine_fluidsynth, True)],
			["LS", ("LinuxSampler", "LinuxSampler - SFZ/GIG Player", "MIDI Synth", zynthian_engine_linuxsampler, True)],
			["BF", ("setBfree", "setBfree - Hammond Emulator", "MIDI Synth", zynthian_engine_setbfree, True)],
			["AE", ("Aeolus", "Aeolus - Pipe Organ Emulator", "MIDI Synth", zynthian_engine_aeolus, True)],
			['PD', ("PureData", "PureData - Visual Programming", "Special", zynthian_engine_puredata, True)],
			['CS', ("CSound", "CSound Audio Language", "Special", zynthian_engine_csound, False)],
			['MD', ("MOD-UI", "MOD-UI - Plugin Host", "Special", zynthian_engine_modui, True)]
		])

		if check_pianoteq_binary():
			pianoteq_title="Pianoteq {}.{} {}{}".format(
				PIANOTEQ_VERSION[0],
				PIANOTEQ_VERSION[1],
				PIANOTEQ_PRODUCT,
				" (Demo)" if PIANOTEQ_TRIAL else "")
			self.engine_info['PT'] = (PIANOTEQ_NAME, pianoteq_title, "MIDI Synth", zynthian_engine_pianoteq, True)

		builtin = {}
<<<<<<< HEAD
		for en, info in self.engine_info.items():
			if (info[4] and (info[2]==self.engine_type or self.engine_type is None) and
			    (en not in self.single_layer_engines or en not in self.zyngines)):
				builtin[en] = info
				
		self.engine_info_categorized = {}
		if len(builtin) > 0:
			self.engine_info_categorized["Zynthian Built-in"] = builtin
=======
		for en, info in cls.engine_info.items():
			builtin[en] = info
		
		cls.engine_info_categorized = {}
		if len(builtin) > 0:
			cls.engine_info_categorized["Zynthian Built-in"] = builtin
>>>>>>> fed3e865
		
		for plugin_name, plugin_info in get_jalv_plugins().items():
			en = 'JV/{}'.format(plugin_name)
			info = (plugin_name, plugin_name, plugin_info['TYPE'], zynthian_engine_jalv, plugin_info['ENABLED'])
<<<<<<< HEAD
			if (info[4] and (info[2]==self.engine_type or self.engine_type is None) and
			    (en not in self.single_layer_engines or en not in self.zyngines)):
				pluginClass = plugin_info.get('CLASS','')
				self.engine_info[en] = info
				category = self.engine_info_categorized.setdefault("LV2 {}".format(pluginClass), {})
				category[en] = info
=======
			pluginClass = plugin_info.get('CLASS','')
			cls.engine_info[en] = info
			category = cls.engine_info_categorized.setdefault("LV2 {}".format(pluginClass), {})
			category[en] = info
>>>>>>> fed3e865

	def __init__(self):
		self.zyngine_counter = 0
		self.zyngines = OrderedDict()
		self.set_engine_type("MIDI Synth")
		super().__init__('Engine', True)


	def set_engine_type(self, etype):
		self.engine_type = etype
		self.midi_chan = None
<<<<<<< HEAD
		self.init_engine_info()
=======
>>>>>>> fed3e865

	def set_fxchain_mode(self, midi_chan):
		self.engine_type = "Audio Effect"
		self.midi_chan = midi_chan
<<<<<<< HEAD
		self.init_engine_info()
=======
>>>>>>> fed3e865

	def set_midichain_mode(self, midi_chan):
		self.engine_type = "MIDI Tool"
		self.midi_chan = midi_chan
		self.init_engine_info()

	def fill_list_item(self, en, info):
		# For some engines, check if needed channels are free ...
		if (en in self.check_channels_engines and
			not all(chan in self.zyngui.screens['layer'].get_free_midi_chans() for chan in info[3].get_needed_channels())):
			return

		ei=self.engine_info[en]
		self.list_data.append((en,len(self.list_data),ei[1],ei[0]))

<<<<<<< HEAD
=======
	def filtered_categories(self):
		result = {}
		for cat, infos in self.engine_info_categorized.items():
			result_infos = {}
			for en, info in infos.items():
				if (info[4] and (info[2]==self.engine_type or self.engine_type is None) and
				    (en not in self.single_layer_engines or en not in self.zyngines)):
					result_infos[en] = info
			if len(result_infos) > 0:
				result[cat] = result_infos
		return result
                
>>>>>>> fed3e865
	def fill_list(self):
		self.init_engine_info()
		self.list_data=[]

		# Sort category headings, but headings starting with "Zynthian" are shown first
<<<<<<< HEAD
		for cat, infos in sorted(self.engine_info_categorized.items(), key = lambda kv:
=======
		for cat, infos in sorted(filtered_categories(self).items(), key = lambda kv:
>>>>>>> fed3e865
			                 "! {}".format(kv[0]) if kv[0].startswith("Zynthian") else kv[0]):
			self.list_data.append((None,len(self.list_data),"  {}".format(cat)))
			# Sort the list of plugins, unless it's the built-in list (which has a fixed order)
			if cat.startswith("Zynthian"):
				items = infos.items()
			else:
				items = sorted(infos.items(), key = lambda kv: kv[0])
			for en, info in items:
				self.fill_list_item(en, info)

		if (len(self.list_data) == 0):
<<<<<<< HEAD
			self.list_data.append((None,len(self.list_data),"Please use webconf to enable plugins."))
=======
			self.list_data.append((None,len(self.list_data),"http://{}.local/ to enable".format(os.uname().nodename)))
>>>>>>> fed3e865

		# Select the first element that is not a category heading
		self.index=0
		for idx, val in enumerate(self.list_data):
			if val[0] != None:
				self.index = idx
				break
		
		super().fill_list()

	def fill_listbox(self):
		super().fill_listbox()
		# TODO Give the category headers a nice color
		for idx, val in enumerate(self.list_data):
			if (val[0] == None):
				self.listbox.itemconfig(idx, {'fg':zynthian_gui_config.color_tx_off,'bg':zynthian_gui_config.color_bg})

	def select_action(self, i, t='S'):
		self.zyngui.screens['layer'].add_layer_engine(self.start_engine(self.list_data[i][0]), self.midi_chan)


	def start_engine(self, eng):
		if eng not in self.zyngines:
			info=self.engine_info[eng]
			zynthian_engine_class=info[3]
			if eng[0:3]=="JV/":
				eng="JV/{}".format(self.zyngine_counter)
				self.zyngines[eng]=zynthian_engine_class(info[0], info[2], self.zyngui)
			else:
				self.zyngines[eng]=zynthian_engine_class(self.zyngui)

		self.zyngine_counter+=1
		return self.zyngines[eng]


	def stop_engine(self, eng, wait=0):
		if eng in self.zyngines:
			self.zyngines[eng].stop()
			del self.zyngines[eng]
			if wait>0:
				sleep(wait)


	def stop_unused_engines(self):
		for eng in list(self.zyngines.keys()):
			if len(self.zyngines[eng].layers)==0:
				logging.debug("Stopping Unused Engine '{}' ...".format(eng))
				self.zyngines[eng].stop()
				del self.zyngines[eng]


	def stop_unused_jalv_engines(self):
		for eng in list(self.zyngines.keys()):
			if len(self.zyngines[eng].layers)==0 and eng[0:3]=="JV/":
				self.zyngines[eng].stop()
				del self.zyngines[eng]


	def get_engine_info(self, eng):
		return self.engine_info[eng]


	def set_select_path(self):
		self.select_path.set("Engine")

#------------------------------------------------------------------------------<|MERGE_RESOLUTION|>--- conflicted
+++ resolved
@@ -24,9 +24,10 @@
 #******************************************************************************
 
 import os
+import re
 import sys
+import copy
 import logging
-import re
 import subprocess
 from time import sleep
 from collections import OrderedDict
@@ -43,23 +44,29 @@
 # Zynthian Engine Selection GUI Class
 #------------------------------------------------------------------------------
 
+def initializator(cls):
+	cls.init_engine_info()
+	return cls
+
+@initializator
 class zynthian_gui_engine(zynthian_gui_selector):
 
 	single_layer_engines = ["BF", "MD", "PT", "PD", "AE", "CS"]
 	check_channels_engines = ["AE"]
 
-	def init_engine_info(self):
-
-		self.engine_info=OrderedDict([
-			["MX", ("Mixer", "ALSA Mixer", "MIXER", zynthian_engine_mixer, True)],
-			["ZY", ("ZynAddSubFX", "ZynAddSubFX - Synthesizer", "MIDI Synth", zynthian_engine_zynaddsubfx, True)],
-			["FS", ("FluidSynth", "FluidSynth - SF2 Player", "MIDI Synth", zynthian_engine_fluidsynth, True)],
-			["LS", ("LinuxSampler", "LinuxSampler - SFZ/GIG Player", "MIDI Synth", zynthian_engine_linuxsampler, True)],
-			["BF", ("setBfree", "setBfree - Hammond Emulator", "MIDI Synth", zynthian_engine_setbfree, True)],
-			["AE", ("Aeolus", "Aeolus - Pipe Organ Emulator", "MIDI Synth", zynthian_engine_aeolus, True)],
-			['PD', ("PureData", "PureData - Visual Programming", "Special", zynthian_engine_puredata, True)],
-			['CS', ("CSound", "CSound Audio Language", "Special", zynthian_engine_csound, False)],
-			['MD', ("MOD-UI", "MOD-UI - Plugin Host", "Special", zynthian_engine_modui, True)]
+	@classmethod
+	def init_engine_info(cls):
+
+		cls.engine_info=OrderedDict([
+			["MX", ("Mixer", "ALSA Mixer", "MIXER", None, zynthian_engine_mixer, True)],
+			["ZY", ("ZynAddSubFX", "ZynAddSubFX - Synthesizer", "MIDI Synth", None, zynthian_engine_zynaddsubfx, True)],
+			["FS", ("FluidSynth", "FluidSynth - SF2 Player", "MIDI Synth", None, zynthian_engine_fluidsynth, True)],
+			["LS", ("LinuxSampler", "LinuxSampler - SFZ/GIG Player", "MIDI Synth", None, zynthian_engine_linuxsampler, True)],
+			["BF", ("setBfree", "setBfree - Hammond Emulator", "MIDI Synth", None, zynthian_engine_setbfree, True)],
+			["AE", ("Aeolus", "Aeolus - Pipe Organ Emulator", "MIDI Synth", None, zynthian_engine_aeolus, True)],
+			['PD', ("PureData", "PureData - Visual Programming", "Special", None, zynthian_engine_puredata, True)],
+			['CS', ("CSound", "CSound Audio Language", "Special", None, zynthian_engine_csound, False)],
+			['MD', ("MOD-UI", "MOD-UI - Plugin Host", "Special", None, zynthian_engine_modui, True)]
 		])
 
 		if check_pianoteq_binary():
@@ -68,43 +75,13 @@
 				PIANOTEQ_VERSION[1],
 				PIANOTEQ_PRODUCT,
 				" (Demo)" if PIANOTEQ_TRIAL else "")
-			self.engine_info['PT'] = (PIANOTEQ_NAME, pianoteq_title, "MIDI Synth", zynthian_engine_pianoteq, True)
-
-		builtin = {}
-<<<<<<< HEAD
-		for en, info in self.engine_info.items():
-			if (info[4] and (info[2]==self.engine_type or self.engine_type is None) and
-			    (en not in self.single_layer_engines or en not in self.zyngines)):
-				builtin[en] = info
-				
-		self.engine_info_categorized = {}
-		if len(builtin) > 0:
-			self.engine_info_categorized["Zynthian Built-in"] = builtin
-=======
-		for en, info in cls.engine_info.items():
-			builtin[en] = info
-		
-		cls.engine_info_categorized = {}
-		if len(builtin) > 0:
-			cls.engine_info_categorized["Zynthian Built-in"] = builtin
->>>>>>> fed3e865
+			cls.engine_info['PT'] = (PIANOTEQ_NAME, pianoteq_title, "MIDI Synth", None, zynthian_engine_pianoteq, True)
 		
 		for plugin_name, plugin_info in get_jalv_plugins().items():
 			en = 'JV/{}'.format(plugin_name)
-			info = (plugin_name, plugin_name, plugin_info['TYPE'], zynthian_engine_jalv, plugin_info['ENABLED'])
-<<<<<<< HEAD
-			if (info[4] and (info[2]==self.engine_type or self.engine_type is None) and
-			    (en not in self.single_layer_engines or en not in self.zyngines)):
-				pluginClass = plugin_info.get('CLASS','')
-				self.engine_info[en] = info
-				category = self.engine_info_categorized.setdefault("LV2 {}".format(pluginClass), {})
-				category[en] = info
-=======
-			pluginClass = plugin_info.get('CLASS','')
+			info = (plugin_name, plugin_name, plugin_info['TYPE'], plugin_info.get('CLASS', None), zynthian_engine_jalv, plugin_info['ENABLED'])
 			cls.engine_info[en] = info
-			category = cls.engine_info_categorized.setdefault("LV2 {}".format(pluginClass), {})
-			category[en] = info
->>>>>>> fed3e865
+
 
 	def __init__(self):
 		self.zyngine_counter = 0
@@ -116,90 +93,73 @@
 	def set_engine_type(self, etype):
 		self.engine_type = etype
 		self.midi_chan = None
-<<<<<<< HEAD
-		self.init_engine_info()
-=======
->>>>>>> fed3e865
+
 
 	def set_fxchain_mode(self, midi_chan):
 		self.engine_type = "Audio Effect"
 		self.midi_chan = midi_chan
-<<<<<<< HEAD
-		self.init_engine_info()
-=======
->>>>>>> fed3e865
+
 
 	def set_midichain_mode(self, midi_chan):
 		self.engine_type = "MIDI Tool"
 		self.midi_chan = midi_chan
 		self.init_engine_info()
 
-	def fill_list_item(self, en, info):
-		# For some engines, check if needed channels are free ...
-		if (en in self.check_channels_engines and
-			not all(chan in self.zyngui.screens['layer'].get_free_midi_chans() for chan in info[3].get_needed_channels())):
-			return
-
-		ei=self.engine_info[en]
-		self.list_data.append((en,len(self.list_data),ei[1],ei[0]))
-
-<<<<<<< HEAD
-=======
-	def filtered_categories(self):
-		result = {}
-		for cat, infos in self.engine_info_categorized.items():
-			result_infos = {}
-			for en, info in infos.items():
-				if (info[4] and (info[2]==self.engine_type or self.engine_type is None) and
-				    (en not in self.single_layer_engines or en not in self.zyngines)):
-					result_infos[en] = info
-			if len(result_infos) > 0:
-				result[cat] = result_infos
+
+	def filtered_engines_by_cat(self):
+		result = OrderedDict()
+		for eng, info in self.engine_info.items():
+			eng_type = info[2]
+			cat = info[3]
+			enabled = info[5]
+			if enabled and (eng_type==self.engine_type or self.engine_type is None) and (eng not in self.single_layer_engines or eng not in self.zyngines):
+				if cat not in result:
+					result[cat] = OrderedDict()
+				result[cat][eng] = info
 		return result
-                
->>>>>>> fed3e865
+
+
 	def fill_list(self):
 		self.init_engine_info()
 		self.list_data=[]
 
 		# Sort category headings, but headings starting with "Zynthian" are shown first
-<<<<<<< HEAD
-		for cat, infos in sorted(self.engine_info_categorized.items(), key = lambda kv:
-=======
-		for cat, infos in sorted(filtered_categories(self).items(), key = lambda kv:
->>>>>>> fed3e865
-			                 "! {}".format(kv[0]) if kv[0].startswith("Zynthian") else kv[0]):
-			self.list_data.append((None,len(self.list_data),"  {}".format(cat)))
-			# Sort the list of plugins, unless it's the built-in list (which has a fixed order)
-			if cat.startswith("Zynthian"):
-				items = infos.items()
-			else:
-				items = sorted(infos.items(), key = lambda kv: kv[0])
-			for en, info in items:
-				self.fill_list_item(en, info)
-
-		if (len(self.list_data) == 0):
-<<<<<<< HEAD
-			self.list_data.append((None,len(self.list_data),"Please use webconf to enable plugins."))
-=======
+		
+		for cat, infos in sorted(self.filtered_engines_by_cat().items(), key = lambda kv:"!" if kv[0] is None else kv[0]):
+			# Add category header...
+			if cat:
+				if self.engine_type=="MIDI Synth":
+					self.list_data.append((None,len(self.list_data),"> LV2 {}".format(cat)))
+				else:
+					self.list_data.append((None,len(self.list_data),"> {}".format(cat)))
+
+			# Add engines on this category...
+			for eng, info in infos.items():
+				# For some engines, check if needed channels are free ...
+				if eng not in self.check_channels_engines or all(chan in self.zyngui.screens['layer'].get_free_midi_chans() for chan in info[4].get_needed_channels()):
+					self.list_data.append((eng,len(self.list_data),info[1],info[0]))
+
+		# Display help if no engines are enabled ...
+		if len(self.list_data)==0:
 			self.list_data.append((None,len(self.list_data),"http://{}.local/ to enable".format(os.uname().nodename)))
->>>>>>> fed3e865
 
 		# Select the first element that is not a category heading
-		self.index=0
-		for idx, val in enumerate(self.list_data):
+		self.index = 0
+		for i, val in enumerate(self.list_data):
 			if val[0] != None:
-				self.index = idx
+				self.index = i
 				break
 		
 		super().fill_list()
 
+
 	def fill_listbox(self):
 		super().fill_listbox()
 		# TODO Give the category headers a nice color
-		for idx, val in enumerate(self.list_data):
-			if (val[0] == None):
-				self.listbox.itemconfig(idx, {'fg':zynthian_gui_config.color_tx_off,'bg':zynthian_gui_config.color_bg})
+		for i, val in enumerate(self.list_data):
+			if val[0]==None:
+				self.listbox.itemconfig(i, {'bg':zynthian_gui_config.color_off,'fg':zynthian_gui_config.color_tx_off})
+
 
 	def select_action(self, i, t='S'):
 		self.zyngui.screens['layer'].add_layer_engine(self.start_engine(self.list_data[i][0]), self.midi_chan)
@@ -208,7 +168,7 @@
 	def start_engine(self, eng):
 		if eng not in self.zyngines:
 			info=self.engine_info[eng]
-			zynthian_engine_class=info[3]
+			zynthian_engine_class=info[4]
 			if eng[0:3]=="JV/":
 				eng="JV/{}".format(self.zyngine_counter)
 				self.zyngines[eng]=zynthian_engine_class(info[0], info[2], self.zyngui)
