#!/usr/bin/python3
# -*- coding: utf-8 -*-
#******************************************************************************
# ZYNTHIAN PROJECT: Zynthian GUI
#
# Zynthian GUI Step-Sequencer Pad Trigger Class
#
# Copyright (C) 2015-2022 Fernando Moyano <jofemodo@zynthian.org>
#                         Brian Walton <brian@riban.co.uk>
#
#******************************************************************************
#
# This program is free software; you can redistribute it and/or
# modify it under the terms of the GNU General Public License as
# published by the Free Software Foundation; either version 2 of
# the License, or any later version.
#
# This program is distributed in the hope that it will be useful,
# but WITHOUT ANY WARRANTY; without even the implied warranty of
# MERCHANTABILITY or FITNESS FOR A PARTICULAR PURPOSE. See the
# GNU General Public License for more details.
#
# For a full copy of the GNU General Public License see the LICENSE.txt file.
#
#******************************************************************************

import tkinter
import logging
import tkinter.font as tkFont
from math import sqrt
from PIL import Image, ImageTk
from time import sleep
from threading import Timer
from collections import OrderedDict

# Zynthian specific modules
from zyngui import zynthian_gui_config
from zyngui.zynthian_gui_patterneditor import EDIT_MODE_NONE
from . import zynthian_gui_base
from zyncoder.zyncore import get_lib_zyncore
from zynlibs.zynseq import zynseq

SELECT_BORDER	= zynthian_gui_config.color_on
INPUT_CHANNEL_LABELS = ['OFF','1','2','3','4','5','6','7','8','9','10','11','12','13','14','15','16']
NOTE_NAMES = ["C","C#","D","D#","E","F","F#","G","G#","A","A#","B"]

#------------------------------------------------------------------------------
# Zynthian Step-Sequencer Sequence / Pad Trigger GUI Class
#------------------------------------------------------------------------------

# Class implements step sequencer
class zynthian_gui_zynpad(zynthian_gui_base.zynthian_gui_base):

	# Function to initialise class
	def __init__(self):
		logging.getLogger('PIL').setLevel(logging.WARNING)

		self.columns = 4 # Quantity of columns in grid
		self.selected_pad = 0 # Index of selected pad
		self.redraw_pending = 2 # 0=no refresh pending, 1=update grid, 2=rebuild grid
		self.redrawing = False # True to block further redraws until complete
		self.bank = None # The last successfully selected bank - used to update stale views

		super().__init__()
		self.zynseq = self.zyngui.state_manager.zynseq

		# Geometry vars
		self.select_thickness = 1 + int(self.width / 400) # Scale thickness of select border based on screen
		self.column_width = self.width / self.columns
		self.row_height = self.height / self.columns

		# Pad grid
		self.grid_canvas = tkinter.Canvas(self.main_frame,
			width=self.width,
			height=self.height,
			bd=0,
			highlightthickness=0,
			bg = zynthian_gui_config.color_bg)
		self.main_frame.columnconfigure(0, weight=1)
		self.main_frame.rowconfigure(0, weight=1)
		self.grid_canvas.grid()
		self.grid_timer = Timer(1.4, self.on_grid_timer) # Grid press and hold timer

		# Icons
		self.mode_icon = [tkinter.PhotoImage() for i in range(7)]
		self.state_icon = [tkinter.PhotoImage() for i in range(4)]
		self.empty_icon = tkinter.PhotoImage()

		# Selection highlight
		self.selection = self.grid_canvas.create_rectangle(0, 0, self.column_width, self.row_height, fill="", outline=SELECT_BORDER, width=self.select_thickness, tags="selection")

		self.zynseq.add_event_cb(self.seq_cb)


	def seq_cb(self, event):
		if event == zynseq.SEQ_EVENT_LOAD:
			self.redraw_pending = 2
		elif event == zynseq.SEQ_EVENT_BANK:
			self.title = "Bank {}".format(self.zynseq.bank)
			self.bank = None
			if self.zynseq.libseq.getSequencesInBank(self.zynseq.bank) != self.columns ** 2:
				self.redraw_pending = 2
			else:
				self.redraw_pending = 1
		elif self.redraw_pending < 2 and event in [
					zynseq.SEQ_EVENT_CHANNEL,
					zynseq.SEQ_EVENT_GROUP,
					zynseq.SEQ_EVENT_SEQUENCE]:
			self.redraw_pending = 1
		elif event == zynseq.SEQ_EVENT_MIDI_LEARN:
			if self.param_editor_zctrl:
				self.disable_param_editor()
    		

	#Function to set values of encoders
	def setup_zynpots(self):
		get_lib_zyncore().setup_behaviour_zynpot(zynthian_gui_config.ENC_LAYER, 0)
		get_lib_zyncore().setup_behaviour_zynpot(zynthian_gui_config.ENC_BACK, 0)
		get_lib_zyncore().setup_behaviour_zynpot(zynthian_gui_config.ENC_SNAPSHOT, 0)
		get_lib_zyncore().setup_behaviour_zynpot(zynthian_gui_config.ENC_SELECT, 0)


	# Function to show GUI
	#   params: Misc parameters
	def build_view(self):
		self.zynseq.libseq.updateSequenceInfo()
		self.setup_zynpots()
		if self.param_editor_zctrl == None:
			self.set_title("Bank {}".format(self.zynseq.bank))


	# Function to hide GUI
	def hide(self):
		super().hide()


	# Function to set quantity of pads
	def set_grid_size(self, value):
		columns = value + 1
		if columns > 8:
			columns = 8
		if self.zynseq.libseq.getSequencesInBank(self.zynseq.bank) > columns ** 2:
			self.zyngui.show_confirm("Reducing the quantity of sequences in bank {} will delete sequences but patterns will still be available. Continue?".format(self.zynseq.bank), self.zynseq.update_bank_grid, columns)
		else:
			self.zynseq.update_bank_grid(columns)


	# Function to name selected sequence
	def rename_sequence(self, params=None):
		self.zyngui.show_keyboard(self.do_rename_sequence, self.zynseq.get_sequence_name(self.zynseq.bank, self.selected_pad), 16)


	# Function to rename selected sequence
	def do_rename_sequence(self, name):
		self.zynseq.set_sequence_name(self.zynseq.bank, self.selected_pad, name)


	# Function to get trigger MIDI channel
	def get_trigger_channel(self):
		if(self.zynseq.libseq.getTriggerChannel() > 15):
			return 0
		return self.zynseq.libseq.getTriggerChannel() + 1


	# Function to get tally MIDI channel
	def get_tally_channel(self):
		if(self.zynseq.libseq.getTallyChannel() > 15):
			return 0
		return self.zynseq.libseq.getTallyChannel() + 1


	def update_layout(self):
		super().update_layout()
		self.redraw_pending = 2
		self.update_grid()


	# Function to clear and calculate grid sizes
	def update_grid(self):
		if self.redrawing:
			return
		pads = self.zynseq.libseq.getSequencesInBank(self.zynseq.bank)
		if pads < 1:
			return
		
		self.redrawing = True
		try:
			if self.redraw_pending == 2:
				self.columns = int(sqrt(pads))
				self.grid_canvas.delete(tkinter.ALL)
				self.column_width = self.width / self.columns
				self.row_height = self.height / self.columns
				self.selection = self.grid_canvas.create_rectangle(0, 0, int(self.column_width), int(self.row_height), fill="", outline=SELECT_BORDER, width=self.select_thickness, tags="selection")

				iconsize = (int(self.column_width * 0.5), int(self.row_height * 0.2))
				img = (Image.open("/zynthian/zynthian-ui/icons/oneshot.png").resize(iconsize))
				self.mode_icon[1] = ImageTk.PhotoImage(img)
				img = (Image.open("/zynthian/zynthian-ui/icons/loop.png").resize(iconsize))
				self.mode_icon[2] = ImageTk.PhotoImage(img)
				img = (Image.open("/zynthian/zynthian-ui/icons/oneshotall.png").resize(iconsize))
				self.mode_icon[3] = ImageTk.PhotoImage(img)
				img = (Image.open("/zynthian/zynthian-ui/icons/loopall.png").resize(iconsize))
				self.mode_icon[4] = ImageTk.PhotoImage(img)
				img = (Image.open("/zynthian/zynthian-ui/icons/oneshotsync.png").resize(iconsize))
				self.mode_icon[5] = ImageTk.PhotoImage(img)
				img = (Image.open("/zynthian/zynthian-ui/icons/loopsync.png").resize(iconsize))
				self.mode_icon[6] = ImageTk.PhotoImage(img)

				iconsize = (int(self.row_height * 0.2), int(self.row_height * 0.2))
				img = (Image.open("/zynthian/zynthian-ui/icons/stopped.png").resize(iconsize))
				self.state_icon[zynseq.SEQ_STOPPED] = ImageTk.PhotoImage(img)
				img = (Image.open("/zynthian/zynthian-ui/icons/starting.png").resize(iconsize))
				self.state_icon[zynseq.SEQ_STARTING] = ImageTk.PhotoImage(img)
				img = (Image.open("/zynthian/zynthian-ui/icons/playing.png").resize(iconsize))
				self.state_icon[zynseq.SEQ_PLAYING] = ImageTk.PhotoImage(img)
				img = (Image.open("/zynthian/zynthian-ui/icons/stopping.png").resize(iconsize))
				self.state_icon[zynseq.SEQ_STOPPING] = ImageTk.PhotoImage(img)

			# Draw pads
			for pad in range(self.columns**2):
				pad_x = int(pad / self.columns) * self.column_width
				pad_y = pad % self.columns * self.row_height
				if self.redraw_pending == 2:
					self.grid_canvas.create_rectangle(pad_x, pad_y, pad_x + self.column_width - 2, pad_y + self.row_height - 2,
						fill='grey', width=0, tags=("pad:%d"%(pad), "gridcell", "trigger_%d"%(pad)))
					self.grid_canvas.create_text(int(pad_x + self.column_width / 2), int(pad_y + 0.01 * self.row_height),
						width=self.column_width,
						anchor="n", justify="center",
						font=tkFont.Font(family=zynthian_gui_config.font_topbar[0],
						size=int(self.row_height * 0.2)),
						fill=zynthian_gui_config.color_panel_tx,
						tags=("lbl_pad:%d"%(pad),"trigger_%d"%(pad)))
					self.grid_canvas.create_text(pad_x + 1, pad_y + self.row_height - 1,
						anchor="sw",
						font=tkFont.Font(family=zynthian_gui_config.font_topbar[0],
						size=int(self.row_height * 0.2)),
						fill=zynthian_gui_config.color_panel_tx,
						tags=("group:%d"%(pad),"trigger_%d"%(pad)))
					self.grid_canvas.create_image(int(pad_x + self.column_width * 0.2), int(pad_y + 0.9 * self.row_height), tags=("mode:%d"%(pad),"trigger_%d"%(pad)), anchor="sw")
					self.grid_canvas.create_image(int(pad_x + self.column_width * 0.9), int(pad_y + 0.9 * self.row_height), tags=("state:%d"%(pad),"trigger_%d"%(pad)), anchor="se")
					self.grid_canvas.tag_bind("trigger_%d"%(pad), '<Button-1>', self.on_pad_press)
					self.grid_canvas.tag_bind("trigger_%d"%(pad), '<ButtonRelease-1>', self.on_pad_release)
				self.refresh_pad(pad, True)
			self.update_selection_cursor()
		except Exception as e:
			logging.warning(e)

		self.redraw_pending = 0
		self.redrawing = False


	# Function to refresh pad if it has changed
	#   pad: Pad index
	#	force: True to force refresh
	def refresh_pad(self, pad, force=False):
		if pad >= self.zynseq.libseq.getSequencesInBank(self.zynseq.bank):
			return
		cell = self.grid_canvas.find_withtag("pad:%d"%(pad))
		if cell:
			if force or self.zynseq.libseq.hasSequenceChanged(self.zynseq.bank, pad):
				mode = self.zynseq.libseq.getPlayMode(self.zynseq.bank, pad)
				state = self.zynseq.libseq.getPlayState(self.zynseq.bank, pad)
				if state == zynseq.SEQ_RESTARTING:
					state = zynseq.SEQ_PLAYING
				if state == zynseq.SEQ_STOPPINGSYNC:
					state = zynseq.SEQ_STOPPING
				group = self.zynseq.libseq.getGroup(self.zynseq.bank, pad)
				foreground = "white"
				if self.zynseq.libseq.getSequenceLength(self.zynseq.bank, pad) == 0 or mode == zynseq.SEQ_DISABLED:
					self.grid_canvas.itemconfig(cell, fill=zynthian_gui_config.PAD_COLOUR_DISABLED)
				else:
					self.grid_canvas.itemconfig(cell, fill=zynthian_gui_config.PAD_COLOUR_STOPPED[group%16])
				pad_x = (pad % self.columns) * self.column_width
				pad_y = int(pad / self.columns) * self.row_height
				if self.zynseq.libseq.getSequenceLength(self.zynseq.bank, pad) == 0:
					mode = 0
				self.grid_canvas.itemconfig("lbl_pad:%d"%(pad), text=self.zynseq.get_sequence_name(self.zynseq.bank, pad), fill=foreground)
				self.grid_canvas.itemconfig("group:%s"%(pad), text=chr(65 + self.zynseq.libseq.getGroup(self.zynseq.bank, pad)), fill=foreground)
				self.grid_canvas.itemconfig("mode:%d"%pad, image=self.mode_icon[mode])
				if state == 0 and self.zynseq.libseq.isEmpty(self.zynseq.bank, pad):
					self.grid_canvas.itemconfig("state:%d"%pad, image=self.empty_icon)
				else:
					self.grid_canvas.itemconfig("state:%d"%pad, image=self.state_icon[state])


	# Function to move selection cursor
	def update_selection_cursor(self):
		if self.selected_pad >= self.zynseq.libseq.getSequencesInBank(self.zynseq.bank):
			self.selected_pad = self.zynseq.libseq.getSequencesInBank(self.zynseq.bank) - 1
		col = int(self.selected_pad / self.columns)
		row = self.selected_pad % self.columns
		self.grid_canvas.coords(self.selection,
				1 + col * self.column_width, 1 + row * self.row_height,
				(1 + col) * self.column_width - self.select_thickness, (1 + row) * self.row_height - self.select_thickness)
		self.grid_canvas.tag_raise(self.selection)


	# Function to handle pad press
	def on_pad_press(self, event):
		tags = self.grid_canvas.gettags(self.grid_canvas.find_withtag(tkinter.CURRENT))
		pad = int(tags[0].split(':')[1])
		self.selected_pad = pad
		self.update_selection_cursor()
		if self.param_editor_zctrl:
			self.disable_param_editor()
		self.grid_timer = Timer(1.4, self.on_grid_timer)
		self.grid_timer.start()


	# Function to handle pad release
	def on_pad_release(self, event):
		if self.grid_timer.isAlive():
			self.toggle_pad()
		self.grid_timer.cancel()


	# Function to toggle pad
	def toggle_pad(self):
		self.zynseq.libseq.togglePlayState(self.zynseq.bank, self.selected_pad)


	# Function to handle grid press and hold
	def on_grid_timer(self):
		self.gridDragStart = None
		self.show_pattern_editor()


	# Function to add menus
	def show_menu(self):
		self.disable_param_editor()
		options = OrderedDict()
		options['Arranger'] = 'Arranger'
<<<<<<< HEAD
		options['Bank ({})'.format(self.zynseq.bank)] = 'Bank'
		options['Tempo ({:0.1f})'.format(self.zynseq.libseq.getTempo())] = 'Tempo'
		options['Beats per bar ({})'.format(self.zynseq.libseq.getBeatsPerBar())] = 'Beats per bar'
		if self.zynseq.libseq.isMetronomeEnabled():
=======
		options['Bank ({})'.format(self.zyngui.zynseq.bank)] = 'Bank'
		if zynthian_gui_config.transport_clock_source == 0:
			options['Tempo ({:0.1f})'.format(self.zyngui.zynseq.libseq.getTempo())] = 'Tempo'
		options['Beats per bar ({})'.format(self.zyngui.zynseq.libseq.getBeatsPerBar())] = 'Beats per bar'
		if self.zyngui.zynseq.libseq.isMetronomeEnabled():
>>>>>>> 7bc8d118
			options['[X] Metronome'] = 'Metronome'
		else:
			options['[  ] Metronome'] = 'Metronome'
		options['Metronome volume ({})'.format(int(100 * self.zynseq.libseq.getMetronomeVolume()))] = 'Metronome volume'
		options['> PADS'] = None
		options['Play mode ({})'.format(zynseq.PLAY_MODES[self.zynseq.libseq.getPlayMode(self.zynseq.bank, self.selected_pad)])] = 'Play mode'
		options['MIDI channel ({})'.format(1 + self.zynseq.libseq.getChannel(self.zynseq.bank, self.selected_pad, 0))] = 'MIDI channel'
		trigger_channel = self.get_trigger_channel()
		if trigger_channel == 0:
			options['Trigger channel (OFF)'] = 'Trigger channel'
		else:
			options['Trigger channel ({})'.format(trigger_channel)] = 'Trigger channel'
			note = self.zynseq.libseq.getTriggerNote(self.zynseq.bank, self.selected_pad)
			if note < 128:
				trigger_note = "{}{}".format(NOTE_NAMES[note % 12], note // 12 - 1)
			else:
				trigger_note = "None"
			options['Trigger note ({})'.format(trigger_note)] = 'Trigger note'
		tally_channel = self.get_tally_channel()
		if tally_channel == 0:
			tally_channel = 'OFF'
		options['Tally channel ({})'.format(tally_channel)] = 'Tally channel'
		options['> MISC'] = None
		options['Grid size ({}x{})'.format(self.columns, self.columns)] = 'Grid size'
		options['Rename sequence'] = 'Rename sequence'
		self.zyngui.screens['option'].config("ZynPad Menu", options, self.menu_cb)
		self.zyngui.show_screen('option')


	def toggle_menu(self):
		if self.shown:
			self.show_menu()
		elif self.zyngui.current_screen == "option":
			self.close_screen()


	def menu_cb(self, option, params):
		if params == 'Arranger':
			self.zyngui.show_screen('arranger')
		elif params == 'Bank':
			self.enable_param_editor(self, 'bank', 'Bank', {'value_min':1, 'value_max':64, 'value':self.zynseq.bank})
		elif params == 'Tempo':
			self.enable_param_editor(self, 'tempo', 'Tempo', {'value_min':10, 'value_max':420, 'value_default':120, 'is_integer':False, 'nudge_factor':0.1, 'value':self.zynseq.libseq.getTempo()})
		if params == 'Beats per bar':
			self.enable_param_editor(self, 'bpb', 'Beats per bar', {'value_min':1, 'value_max':64, 'value_default':4, 'value':self.zynseq.libseq.getBeatsPerBar()})
		elif params == 'Metronome':
			self.zynseq.libseq.enableMetronome(not self.zynseq.libseq.isMetronomeEnabled())
		elif params == 'Metronome volume':
			self.enable_param_editor(self, 'metro_vol', 'Metro volume', {'value_min':0, 'value_max':100, 'value_default':100, 'value':int(100 * self.zynseq.libseq.getMetronomeVolume())})
		elif params == 'Play mode':
			self.enable_param_editor(self, 'playmode', 'Play mode', {'labels':zynseq.PLAY_MODES, 'value':self.zynseq.libseq.getPlayMode(self.zynseq.bank, self.selected_pad), 'value_default':zynseq.SEQ_LOOPALL}, self.set_play_mode)
		elif params == 'MIDI channel':
			labels = []
			for chan in range(16):
				chain = self.zyngui.chain_manager.midi_chan_2_chain[chan]
				try:
					labels.append(f"{chan + 1} {chain.get_processors('Synth', 0)[0].get_preset_name()}")
				except:
					labels.append(f"{chan + 1}")
			self.enable_param_editor(self, 'midi_chan', 'MIDI channel', {'labels':labels, 'value_default':self.zynseq.libseq.getChannel(self.zynseq.bank, self.selected_pad, 0), 'value':self.zynseq.libseq.getChannel(self.zynseq.bank, self.selected_pad, 0)})
		elif params == 'Trigger channel':
			self.enable_param_editor(self, 'trigger_chan', 'Trigger channel', {'labels':INPUT_CHANNEL_LABELS, 'value':self.get_trigger_channel()})
		elif params == 'Trigger note':
			labels = ['None']
			for note in range(128):
				labels.append("{}{}".format(NOTE_NAMES[note % 12], note // 12 - 1))
			value = self.zynseq.libseq.getTriggerNote(self.zynseq.bank, self.selected_pad) + 1
			if value > 128:
				value = 0
			self.enable_param_editor(self, 'trigger_note', 'Trigger note', {'labels':labels, 'value':value})
			self.zynseq.enable_midi_learn(self.zynseq.bank, self.selected_pad)
		elif params == 'Tally channel':
			self.enable_param_editor(self, 'tally_chan', 'Tally channel', {'labels':INPUT_CHANNEL_LABELS, 'value':self.get_tally_channel()})
		elif params == 'Grid size':
			labels = []
			for i in range(1, 9):
				labels.append("{}x{}".format(i,i))
			self.enable_param_editor(self, 'grid_size', 'Grid size', {'labels':labels, 'value':self.columns - 1, 'value_default':3}, self.set_grid_size)
		elif params == 'Rename sequence':
			self.rename_sequence()


	def send_controller_value(self, zctrl):
		if zctrl.symbol == 'bank':
			self.zynseq.select_bank(zctrl.value)
		elif zctrl.symbol == 'tempo':
			self.zynseq.set_tempo(zctrl.value)
		elif zctrl.symbol == 'metro_vol':
			self.zynseq.libseq.setMetronomeVolume(zctrl.value / 100.0)
		elif zctrl.symbol == 'bpb':
			self.zynseq.libseq.setBeatsPerBar(zctrl.value)
		elif zctrl.symbol == 'playmode':
			self.set_play_mode(zctrl.value)
		elif zctrl.symbol == 'midi_chan':
			self.zynseq.set_midi_channel(self.zynseq.bank, self.selected_pad, 0, zctrl.value)
			self.zynseq.set_group(self.zynseq.bank, self.selected_pad, zctrl.value)
		elif zctrl.symbol == 'trigger_chan':
			if zctrl.value:
				self.zynseq.libseq.setTriggerChannel(zctrl.value - 1)
			else:
				self.zynseq.libseq.setTriggerChannel(0xFF)
		elif zctrl.symbol == 'trigger_note':
			if zctrl.value == 0:
				value = 128
			else:
				value = zctrl.value - 1
			self.zynseq.libseq.setTriggerNote(self.zynseq.bank, self.selected_pad, value)
		elif zctrl.symbol == 'tally_chan':
			if zctrl.value:
				self.zynseq.libseq.setTallyChannel(zctrl.value - 1)
			else:
				self.zynseq.libseq.setTallyChannel(0xFF)

	#	Function to set the playmode of the selected pad
	def set_play_mode(self, mode):
		self.zynseq.set_play_mode(self.zynseq.bank, self.selected_pad, mode)


	# Function to show the editor (pattern or arranger based on sequence content)
	def show_pattern_editor(self):
		tracks_in_sequence = self.zynseq.libseq.getTracksInSequence(self.zynseq.bank, self.selected_pad)
		patterns_in_track = self.zynseq.libseq.getPatternsInTrack(self.zynseq.bank, self.selected_pad, 0)
		pattern = self.zynseq.libseq.getPattern(self.zynseq.bank, self.selected_pad, 0, 0)
		if tracks_in_sequence != 1 or patterns_in_track !=1 or pattern == -1:
			self.zyngui.screens["arranger"].sequence = self.selected_pad
			self.zyngui.toggle_screen("arranger")
			return True
		self.zyngui.screens['pattern_editor'].channel = self.zynseq.libseq.getChannel(self.zynseq.bank, self.selected_pad, 0)
		self.zyngui.screens['pattern_editor'].load_pattern(pattern)
		self.zyngui.show_screen("pattern_editor")
		return True


	# Function to refresh status
	def refresh_status(self, status):
		super().refresh_status(status)
		if self.redraw_pending:
			self.update_grid()
		force = self.zynseq.bank != self.bank
		if not self.redrawing:
			self.bank = self.zynseq.bank
			for pad in range(0, self.columns**2):
				self.refresh_pad(pad, force)


	# Function to handle zynpots value change
	#   encoder: Zynpot index [0..n]
	#   dval: Zynpot value change
	def zynpot_cb(self, encoder, dval):
		if super().zynpot_cb(encoder, dval):
			return
		if encoder == zynthian_gui_config.ENC_SELECT:
			# BACK encoder adjusts horizontal pad selection
			pad = self.selected_pad + self.columns * dval
			col = int(pad / self.columns)
			row = pad % self.columns
			if col >= self.columns:
				col = 0
				row += 1
				pad = row + self.columns * col
			elif pad < 0:
				col = self.columns -1
				row -= 1
				pad = row + self.columns * col
			if row < 0 or row >= self.columns or col >= self.columns:
				return
			self.selected_pad = pad
			self.update_selection_cursor()
		elif encoder == zynthian_gui_config.ENC_BACK:
			# SELECT encoder adjusts vertical pad selection
			pad = self.selected_pad + dval
			if pad < 0 or pad >= self.zynseq.libseq.getSequencesInBank(self.zynseq.bank):
				return
			self.selected_pad = pad
			self.update_selection_cursor()
<<<<<<< HEAD
		elif encoder == zynthian_gui_config.ENC_SNAPSHOT:
			self.zynseq.nudge_tempo(dval)
			self.set_title("Tempo: {:.1f}".format(self.zynseq.get_tempo()), None, None, 2)
=======
		elif encoder == zynthian_gui_config.ENC_SNAPSHOT and zynthian_gui_config.transport_clock_source == 0:
			self.zyngui.zynseq.update_tempo()
			self.zyngui.zynseq.nudge_tempo(dval)
			self.set_title("Tempo: {:.1f}".format(self.zyngui.zynseq.get_tempo()), None, None, 2)
>>>>>>> 7bc8d118
		elif encoder == zynthian_gui_config.ENC_LAYER:
			self.zynseq.select_bank(self.zynseq.bank + dval)
			self.set_title("Bank {}".format(self.zynseq.bank))


	# Function to handle SELECT button press
	#	type: Button press duration ["S"=Short, "B"=Bold, "L"=Long]
	def switch_select(self, type='S'):
		if super().switch_select(type):
			return True
		if type == 'S':
			self.toggle_pad()
		elif type == "B":
			self.show_pattern_editor()


	# Function to handle switch press
	#	switch: Switch index [0=Layer, 1=Back, 2=Snapshot, 3=Select]
	#	type: Press type ["S"=Short, "B"=Bold, "L"=Long]
	#	returns True if action fully handled or False if parent action should be triggered
	def switch(self, switch, type):
		self.zynseq.disable_midi_learn()
		if switch == zynthian_gui_config.ENC_LAYER and type == 'B':
			self.show_menu()
			return True
		return False


	#	CUIA Actions
	# Function to handle CUIA ARROW_RIGHT
	def arrow_right(self):
		self.zynpot_cb(zynthian_gui_config.ENC_SELECT, 1)


	# Function to handle CUIA ARROW_LEFT
	def arrow_left(self):
		self.zynpot_cb(zynthian_gui_config.ENC_SELECT, -1)


	# Function to handle CUIA ARROW_UP
	def arrow_up(self):
		if self.param_editor_zctrl:
			self.zynpot_cb(zynthian_gui_config.ENC_SELECT, 1)
		else:
			self.zynpot_cb(zynthian_gui_config.ENC_BACK, -1)


	# Function to handle CUIA ARROW_DOWN
	def arrow_down(self):
		if self.param_editor_zctrl:
			self.zynpot_cb(zynthian_gui_config.ENC_SELECT, -1)
		else:
			self.zynpot_cb(zynthian_gui_config.ENC_BACK, 1)


#------------------------------------------------------------------------------<|MERGE_RESOLUTION|>--- conflicted
+++ resolved
@@ -330,18 +330,11 @@
 		self.disable_param_editor()
 		options = OrderedDict()
 		options['Arranger'] = 'Arranger'
-<<<<<<< HEAD
 		options['Bank ({})'.format(self.zynseq.bank)] = 'Bank'
-		options['Tempo ({:0.1f})'.format(self.zynseq.libseq.getTempo())] = 'Tempo'
+		if zynthian_gui_config.transport_clock_source == 0:
+			options['Tempo ({:0.1f})'.format(self.zynseq.libseq.getTempo())] = 'Tempo'
 		options['Beats per bar ({})'.format(self.zynseq.libseq.getBeatsPerBar())] = 'Beats per bar'
 		if self.zynseq.libseq.isMetronomeEnabled():
-=======
-		options['Bank ({})'.format(self.zyngui.zynseq.bank)] = 'Bank'
-		if zynthian_gui_config.transport_clock_source == 0:
-			options['Tempo ({:0.1f})'.format(self.zyngui.zynseq.libseq.getTempo())] = 'Tempo'
-		options['Beats per bar ({})'.format(self.zyngui.zynseq.libseq.getBeatsPerBar())] = 'Beats per bar'
-		if self.zyngui.zynseq.libseq.isMetronomeEnabled():
->>>>>>> 7bc8d118
 			options['[X] Metronome'] = 'Metronome'
 		else:
 			options['[  ] Metronome'] = 'Metronome'
@@ -517,16 +510,10 @@
 				return
 			self.selected_pad = pad
 			self.update_selection_cursor()
-<<<<<<< HEAD
-		elif encoder == zynthian_gui_config.ENC_SNAPSHOT:
+		elif encoder == zynthian_gui_config.ENC_SNAPSHOT and zynthian_gui_config.transport_clock_source == 0:
+			self.zynseq.update_tempo()
 			self.zynseq.nudge_tempo(dval)
 			self.set_title("Tempo: {:.1f}".format(self.zynseq.get_tempo()), None, None, 2)
-=======
-		elif encoder == zynthian_gui_config.ENC_SNAPSHOT and zynthian_gui_config.transport_clock_source == 0:
-			self.zyngui.zynseq.update_tempo()
-			self.zyngui.zynseq.nudge_tempo(dval)
-			self.set_title("Tempo: {:.1f}".format(self.zyngui.zynseq.get_tempo()), None, None, 2)
->>>>>>> 7bc8d118
 		elif encoder == zynthian_gui_config.ENC_LAYER:
 			self.zynseq.select_bank(self.zynseq.bank + dval)
 			self.set_title("Bank {}".format(self.zynseq.bank))
