# -*- coding: utf-8 -*-
# ******************************************************************************
# ZYNTHIAN PROJECT: Zynthian Engine (zynthian_engine_audioplayer)
#
# zynthian_engine implementation for audio player
#
# Copyright (C) 2021-2024 Brian Walton <riban@zynthian.org>
#
# ******************************************************************************
#
# This program is free software; you can redistribute it and/or
# modify it under the terms of the GNU General Public License as
# published by the Free Software Foundation; either version 2 of
# the License, or any later version.
#
# This program is distributed in the hope that it will be useful,
# but WITHOUT ANY WARRANTY; without even the implied warranty of
# MERCHANTABILITY or FITNESS FOR A PARTICULAR PURPOSE. See the
# GNU General Public License for more details.
#
# For a full copy of the GNU General Public License see the LICENSE.txt file.
#
# ******************************************************************************

import os
import logging
from glob import glob

from zynlibs.zynaudioplayer import zynaudioplayer
from zyngui import zynthian_gui_config
<<<<<<< HEAD
from . import zynthian_engine
=======
from zyngine.zynthian_audio_recorder import zynthian_audio_recorder
from zyngine.zynthian_signal_manager import zynsigman
>>>>>>> d0a42831

# ------------------------------------------------------------------------------
# Audio Player Engine Class
# ------------------------------------------------------------------------------


class zynthian_engine_audioplayer(zynthian_engine):

	# Subsignals are defined inside each module. Here we define audio_recorder subsignals:
	SS_ZCTRL_STATUS = 1

	# ---------------------------------------------------------------------------
	# Config variables
	# ---------------------------------------------------------------------------

	# ---------------------------------------------------------------------------
	# Initialization
	# ---------------------------------------------------------------------------

	def __init__(self, state_manager=None, jackname=None):
		super().__init__(state_manager)
		self.name = "AudioPlayer"
		self.nickname = "AP"
		self.type = "MIDI Synth"
		self.options['replace'] = False

		if jackname:
			self.jackname = jackname
		else:
			self.jackname = self.state_manager.chain_manager.get_next_jackname("audioplayer")

		self.file_exts = []
		self.custom_gui_fpath = "/zynthian/zynthian-ui/zyngui/zynthian_widget_audioplayer.py"

		# MIDI Controllers
		self._ctrls = [
			['gain', None, 1.0, 2.0],
			['record', None, 'stopped', ['stopped', 'recording']],
			['loop', None, 'one-shot', ['one-shot', 'looping']],
			['transport', None, 'stopped', ['stopped', 'playing']],
			['position', None, 0.0, 0.0],
			['left track', None, 0, [['mixdown'], [0]]],
			['right track', None, 0, [['mixdown'], [0]]],
			['loop start', None, 0.0, 0.0],
			['loop end', None, 0.0, 0.0],
			['crop start', None, 0.0, 0.0],
			['crop end', None, 0.0, 0.0],
			['attack', None, 0.1, 20.0],
			['decay', None, 0.1, 20.0],
			['sustain', None, 0.8, 1.0],
			['release', None, 0.1, 20.0],
			['zoom', None, 1, ["x1"],[1]],
			['info', None, 1, ["None", "Duration", "Position", "Remaining", "Loop length", "Samplerate", "CODEC", "Filename"]],
			['bend range', None, 2, 24],
			['view offset', None, 0, 1],
			['amp zoom', None, 1.0, 10.0]
		]

		# Controller Screens
		self._ctrl_screens = [
			['main', ['record', 'gain']],
		]

		self.monitors_dict = {}
		self.start()
		self.reset()

	# ---------------------------------------------------------------------------
	# Subprocess Management & IPC
	# ---------------------------------------------------------------------------

	def start(self):
		self.player = zynaudioplayer.zynaudioplayer(self.jackname)
		self.jackname = self.player.get_jack_client_name()
		self.file_exts = self.get_file_exts()
		self.player.set_control_cb(self.control_cb)
		zynsigman.register(zynsigman.S_AUDIO_RECORDER, zynthian_audio_recorder.SS_ZCTRL_STATUS, self.update_rec)

	def stop(self):
		try:
			self.player.stop()
			self.player = None
			zynsigman.unregister(zynsigman.S_AUDIO_RECORDER, zynthian_audio_recorder.SS_ZCTRL_STATUS, self.update_rec)
		except Exception as e:
			logging.error("Failed to close audio player: %s", e)

	# ---------------------------------------------------------------------------
	# Process Management
	# ---------------------------------------------------------------------------

	def add_processor(self, processor):
		handle = self.player.add_player()
		if handle == 0:
			return
		self.processors.append(processor)
		processor.handle = handle
		processor.jackname = self.jackname
		processor.jackname = "{}:out_{:02d}(a|b)".format(self.jackname, self.player.get_index(handle))
		self.set_midi_chan(processor)
		self.monitors_dict[processor.handle] = {}
		self.monitors_dict[processor.handle]["filename"] = ""
		self.monitors_dict[processor.handle]["info"] = 0
		self.monitors_dict[processor.handle]['frames'] = 0
		self.monitors_dict[processor.handle]['channels'] = 0
		self.monitors_dict[processor.handle]['samplerate'] = 44100
		self.monitors_dict[processor.handle]['codec'] = "UNKNOWN"
		processor.refresh_controllers()

	def remove_processor(self, processor):
		self.player.remove_player(processor.handle)
		super().remove_processor(processor)

	# ---------------------------------------------------------------------------
	# MIDI Channel Management
	# ---------------------------------------------------------------------------

	def set_midi_chan(self, processor):
		self.player.set_midi_chan(processor.handle, processor.midi_chan)

	# ---------------------------------------------------------------------------
	# Bank Management
	# ---------------------------------------------------------------------------

	def get_bank_list(self, processor=None):
		banks = [[self.my_data_dir + "/capture", None, "Internal", None]]

		walk = next(os.walk(self.my_data_dir + "/capture"))
		walk[1].sort()
		for dir in walk[1]:
			for ext in self.file_exts:
				if glob(walk[0] + "/" + dir + "/*." + ext):
					banks.append([walk[0] + "/" + dir, None, "  " + dir, None])
					break

		for exd in zynthian_gui_config.get_external_storage_dirs(self.ex_data_dir):
			dname = os.path.basename(exd)
			for ext in self.file_exts:
				if glob(exd + "/*." + ext) or glob(exd + "/*/*." + ext):
					banks.append([exd, None, "USB> {}".format(dname), None])
					walk = next(os.walk(exd))
					walk[1].sort()
					for dir in walk[1]:
						for ext in self.file_exts:
							if glob(walk[0] + "/" + dir + "/*." + ext):
								banks.append([walk[0] + "/" + dir, None, "  " + dir, None])
								break
					break

		return banks

	def set_bank(self, processor, bank):
		return True

	# ---------------------------------------------------------------------------
	# Preset Management
	# ---------------------------------------------------------------------------

	def get_file_exts(self):
		file_exts = self.player.get_supported_codecs()
		logging.info("Supported Codecs: {}".format(file_exts))
		exts_upper = []
		for ext in file_exts:
			exts_upper.append(ext.upper())
		file_exts += exts_upper
		return file_exts

	def get_preset_list(self, bank):
		presets = []
		for ext in self.file_exts:
			presets += self.get_filelist(bank[0], ext)
		for preset in presets:
			fparts = os.path.splitext(preset[4])
			duration = self.player.get_file_duration(preset[0])
			preset.append("{} ({:02d}:{:02d})".format(fparts[1], int(duration/60), round(duration)%60))
		return presets

	def set_preset(self, processor, preset, preload=False):
		if self.player.get_filename(processor.handle) == preset[0] and self.player.get_file_duration(preset[0]) == self.player.get_duration(processor.handle):
			return False

		good_file = self.player.load(processor.handle, preset[0])
		self.monitors_dict[processor.handle]['filename'] = self.player.get_filename(processor.handle)
		self.monitors_dict[processor.handle]['frames'] = self.player.get_frames(processor.handle)
		self.monitors_dict[processor.handle]['channels'] = self.player.get_frames(processor.handle)
		self.monitors_dict[processor.handle]['samplerate'] = self.player.get_samplerate(processor.handle)
		self.monitors_dict[processor.handle]['codec'] = self.player.get_codec(processor.handle)

		dur = self.player.get_duration(processor.handle)
		self.player.set_position(processor.handle, 0)
		if self.player.is_loop(processor.handle):
			loop = 'looping'
		else:
			loop = 'one-shot'
		logging.debug("Loading Audio Track '{}' in player {}".format(preset[0], processor.handle))
		if self.player.get_playback_state(processor.handle):
			transport = 'playing'
		else:
			transport = 'stopped'
		if self.state_manager.audio_recorder.get_status():
			record = 'recording'
		else:
			record = 'stopped'
		gain = self.player.get_gain(processor.handle)
		bend_range = self.player.get_pitchbend_range(processor.handle)
		attack = self.player.get_attack(processor.handle)
		decay = self.player.get_decay(processor.handle)
		sustain = self.player.get_sustain(processor.handle)
		release = self.player.get_release(processor.handle)
		default_a = 0
		default_b = 0
		track_labels = ['mixdown']
		track_values = [-1]
		zoom_labels = ['x1']
		zoom_values = [1]
		z = 1
		while z < dur * 250:
			z *= 2
			zoom_labels.append(f"x{z}")
			zoom_values.append(z)
		if dur:
			channels = self.player.get_channels(processor.handle)
			if channels > 2:
				default_a = -1
				default_b = -1
			elif channels > 1:
				default_b = 1
			for track in range(channels):
				track_labels.append('{}'.format(track + 1))
				track_values.append(track)
			self._ctrl_screens = [
				['main', ['record', 'transport', 'position', 'gain']],
				['crop', ['crop start', 'crop end', 'position', 'zoom']],
				['loop', ['loop start', 'loop end', 'loop', 'zoom']],
				['config', ['left track', 'right track', 'bend range', 'sustain pedal']],
				['info', ['info', 'zoom range', 'amp zoom', 'view offset']]
			]
			if processor.handle == self.state_manager.audio_player.handle:
				self._ctrl_screens[3][1][2] = None
				self._ctrl_screens[3][1][3] = None
			else:
				self._ctrl_screens.insert(-2, ['envelope', ['attack', 'decay', 'sustain', 'release']])

		else:
			self._ctrl_screens = [
				['main', ['record', 'gain']],
			]

		self._ctrls = [
			['gain', None, gain, 2.0],
			['record', None, record, ['stopped', 'recording']],
			['loop', None, loop, ['one-shot', 'looping']],
			['transport', None, transport, ['stopped', 'playing']],
			['position', None, 0.0, dur],
			['left track', None, default_a, [track_labels, track_values]],
			['right track', None, default_b, [track_labels, track_values]],
			['loop start', None, 0.0, dur],
			['loop end', None, dur, dur],
			['crop start', None, 0.0, dur],
			['crop end', None, dur, dur],
			['zoom', None, 1, [zoom_labels, zoom_values]],
			['zoom range', None, 0, ["User", "File", "Crop", "Loop"]],
			['info', None, 1, ["None", "Duration", "Position", "Remaining", "Loop length", "Samplerate", "CODEC", "Filename"]],
			['view offset', None, 0, dur],
			['amp zoom', None, 1.0, 4.0],
			['sustain pedal', 64, 'off', ['off', 'on']],
			['bend range', None, bend_range, 24],
			['attack', None, attack, 20.0],
			['decay', None, decay, 20.0],
			['sustain', None, sustain, 1.0],
			['release', None, release, 20.0]
		]

		processor.refresh_controllers()
		self.player.set_track_a(processor.handle, default_a)
		self.player.set_track_b(processor.handle, default_b)

		return True

	def delete_preset(self, bank, preset):
		try:
			os.remove(preset[0])
			os.remove("{}.png".format(preset[0]))
		except Exception as e:
			logging.debug(e)

	def rename_preset(self, bank, preset, new_preset_name):
		src_ext = None
		dest_ext = None
		for ext in self.file_exts:
			if preset[0].endswith(ext):
				src_ext = ext
			if new_preset_name.endswith(ext):
				dest_ext = ext
			if src_ext and dest_ext:
				break
		if src_ext != dest_ext:
			new_preset_name += "." + src_ext
		try:
			os.rename(preset[0], "{}/{}".format(bank[0], new_preset_name))
		except Exception as e:
			logging.debug(e)

	def is_preset_user(self, preset):
		return True

	def load_latest(self, processor):
		bank_dirs = [os.environ.get('ZYNTHIAN_MY_DATA_DIR', "/zynthian/zynthian-my-data") + "/capture"]
		bank_dirs += zynthian_gui_config.get_external_storage_dirs(os.environ.get('ZYNTHIAN_EX_DATA_DIR', "/media/root"))
		
		wav_fpaths = []
		for bank_dir in bank_dirs:
			wav_fpaths += glob(f"{bank_dir}/*.wav")

		if len(wav_fpaths) > 0:
			latest_fpath = max(wav_fpaths, key=os.path.getctime)
			bank_fpath = os.path.dirname(latest_fpath)
			processor.get_bank_list()
			processor.set_bank_by_id(bank_fpath)
			processor.load_preset_list()
			processor.set_preset_by_id(latest_fpath)

	# ----------------------------------------------------------------------------
	# Controllers Management
	# ----------------------------------------------------------------------------

	def get_controllers_dict(self, processor):
		ctrls = super().get_controllers_dict(processor)
		for zctrl in ctrls.values():
			zctrl.handle = processor.handle
		return ctrls

	def control_cb(self, handle, id, value):
		try:
			for processor in self.processors:
				if processor.handle == handle:
					ctrl_dict = processor.controllers_dict
					if id == 1:
						if value:
							ctrl_dict['transport'].set_value("playing", False)
							processor.status = "\uf04b"
						else:
							ctrl_dict['transport'].set_value("stopped", False)
							processor.status = ""
							zynsigman.send(zynsigman.S_AUDIO_PLAYER, self.SS_ZCTRL_STATUS, value=value)
					elif id == 2:
						ctrl_dict['position'].set_value(value, False)
					elif id == 3:
						ctrl_dict['gain'].set_value(value, False)
					elif id == 4:
						ctrl_dict['loop'].set_value(int(value) * 64, False)
					elif id == 5:
						ctrl_dict['left track'].set_value(int(value), False)
					elif id == 6:
						ctrl_dict['right track'].set_value(int(value), False)
					elif id == 11:
						ctrl_dict['loop start'].set_value(value, False)
					elif id == 12:
						ctrl_dict['loop end'].set_value(value, False)
					elif id == 13:
						ctrl_dict['crop start'].set_value(value, False)
					elif id == 14:
						ctrl_dict['crop end'].set_value(value, False)
					elif id == 15:
						ctrl_dict['sustain pedal'].set_value(value, False)
					elif id == 16:
						ctrl_dict['attack'].set_value(value, False)
					elif id == 17:
						ctrl_dict['decay'].set_value(value, False)
					elif id == 18:
						ctrl_dict['sustain'].set_value(value, False)
					elif id == 19:
						ctrl_dict['release'].set_value(value, False)
					break
		except Exception as e:
			logging.error(e)

	def send_controller_value(self, zctrl):
		handle = zctrl.handle
		if zctrl.symbol == "position":
			self.player.set_position(handle, zctrl.value)
			self.monitors_dict[handle]['offset'] = None
		elif zctrl.symbol == "gain":
			self.player.set_gain(handle, zctrl.value)
		elif zctrl.symbol == "loop":
			self.player.enable_loop(handle, zctrl.value)
		elif zctrl.symbol == "transport":
			if zctrl.value > 63:
				self.player.start_playback(handle)
			else:
				self.player.stop_playback(handle)
		elif zctrl.symbol == "left track":
			self.player.set_track_a(handle, zctrl.value)
		elif zctrl.symbol == "right track":
			self.player.set_track_b(handle, zctrl.value)
		elif zctrl.symbol == "record":
			if zctrl.value:
				self.state_manager.audio_recorder.start_recording()
			else:
				for proc in self.processors:
					if proc.handle != handle:
						continue
					self.state_manager.audio_recorder.stop_recording(proc)
		elif zctrl.symbol == "loop start":
			self.player.set_loop_start(handle, zctrl.value)
		elif zctrl.symbol == "loop end":
			self.player.set_loop_end(handle, zctrl.value)
		elif zctrl.symbol == "crop start":
			self.player.set_crop_start(handle, zctrl.value)
		elif zctrl.symbol == "crop end":
			self.player.set_crop_end(handle, zctrl.value)
		elif zctrl.symbol == "bend range":
			self.player.set_pitchbend_range(handle, zctrl.value)
		elif zctrl.symbol == "sustain pedal":
			self.player.set_damper(handle, zctrl.value)
		elif zctrl.symbol == "zoom":
			self.monitors_dict[handle]['zoom'] = zctrl.value
			for processor in self.processors:
				if processor.handle == handle:
					processor.controllers_dict['zoom range'].set_value(0)
					pos_zctrl = processor.controllers_dict['position']
					pos_zctrl.nudge_factor = pos_zctrl.value_max / 400 / zctrl.value
					processor.controllers_dict['loop start'].nudge_factor = pos_zctrl.nudge_factor
					processor.controllers_dict['loop end'].nudge_factor = pos_zctrl.nudge_factor
					processor.controllers_dict['crop start'].nudge_factor = pos_zctrl.nudge_factor
					processor.controllers_dict['crop end'].nudge_factor = pos_zctrl.nudge_factor
					self.monitors_dict[handle]['offset'] = None
					return
		elif zctrl.symbol == "zoom range":
			for processor in self.processors:
				if processor.handle == handle:
					if zctrl.value == 1:
						# Show whole file
						processor.controllers_dict['zoom'].set_value(1, False)
						processor.controllers_dict['view offset'].set_value(0)
						range = self.player.get_duration(handle)
					elif zctrl.value == 2:
						# Show cropped region
						start = self.player.get_crop_start(handle)
						range = self.player.get_crop_end(handle) - start
						processor.controllers_dict['view offset'].set_value(start)
						processor.controllers_dict['zoom'].set_value(self.player.get_duration(handle) / range, False)
					elif zctrl.value == 3:
						# Show loop region
						start = self.player.get_loop_start(handle)
						range = self.player.get_loop_end(handle) - start
						processor.controllers_dict['view offset'].set_value(start)
						processor.controllers_dict['zoom'].set_value(self.player.get_duration(handle) / range, False)

		elif zctrl.symbol == "info":
			self.monitors_dict[handle]['info'] = zctrl.value
		elif zctrl.symbol == "attack":
			self.player.set_attack(handle, zctrl.value)
		elif zctrl.symbol == "decay":
			self.player.set_decay(handle, zctrl.value)
		elif zctrl.symbol == "sustain":
			self.player.set_sustain(handle, zctrl.value)
		elif zctrl.symbol == "release":
			self.player.set_release(handle, zctrl.value)

	def get_monitors_dict(self, handle):
		return self.monitors_dict[handle]

<<<<<<< HEAD
=======
	def update_rec(self, value):
		for processor in self.processors:
			if value:
				processor.controllers_dict['record'].set_value("recording", False)
			else:
				processor.controllers_dict['record'].set_value("stopped", False)

	# ---------------------------------------------------------------------------
	# Specific functions
	# ---------------------------------------------------------------------------


>>>>>>> d0a42831
	# ---------------------------------------------------------------------------
	# API methods
	# ---------------------------------------------------------------------------

# *******************************************************************************<|MERGE_RESOLUTION|>--- conflicted
+++ resolved
@@ -28,12 +28,9 @@
 
 from zynlibs.zynaudioplayer import zynaudioplayer
 from zyngui import zynthian_gui_config
-<<<<<<< HEAD
 from . import zynthian_engine
-=======
 from zyngine.zynthian_audio_recorder import zynthian_audio_recorder
 from zyngine.zynthian_signal_manager import zynsigman
->>>>>>> d0a42831
 
 # ------------------------------------------------------------------------------
 # Audio Player Engine Class
@@ -43,7 +40,7 @@
 class zynthian_engine_audioplayer(zynthian_engine):
 
 	# Subsignals are defined inside each module. Here we define audio_recorder subsignals:
-	SS_ZCTRL_STATUS = 1
+	SS_AUDIO_PLAYER_STATUS = 1
 
 	# ---------------------------------------------------------------------------
 	# Config variables
@@ -110,13 +107,13 @@
 		self.jackname = self.player.get_jack_client_name()
 		self.file_exts = self.get_file_exts()
 		self.player.set_control_cb(self.control_cb)
-		zynsigman.register(zynsigman.S_AUDIO_RECORDER, zynthian_audio_recorder.SS_ZCTRL_STATUS, self.update_rec)
+		zynsigman.register(zynsigman.S_AUDIO_RECORDER, zynthian_audio_recorder.SS_AUDIO_RECORDER_STATE, self.update_rec)
 
 	def stop(self):
 		try:
 			self.player.stop()
 			self.player = None
-			zynsigman.unregister(zynsigman.S_AUDIO_RECORDER, zynthian_audio_recorder.SS_ZCTRL_STATUS, self.update_rec)
+			zynsigman.unregister(zynsigman.S_AUDIO_RECORDER, zynthian_audio_recorder.SS_AUDIO_RECORDER_STATE, self.update_rec)
 		except Exception as e:
 			logging.error("Failed to close audio player: %s", e)
 
@@ -377,7 +374,7 @@
 						else:
 							ctrl_dict['transport'].set_value("stopped", False)
 							processor.status = ""
-							zynsigman.send(zynsigman.S_AUDIO_PLAYER, self.SS_ZCTRL_STATUS, value=value)
+						zynsigman.send(zynsigman.S_AUDIO_PLAYER, self.SS_AUDIO_PLAYER_STATUS, state=value)
 					elif id == 2:
 						ctrl_dict['position'].set_value(value, False)
 					elif id == 3:
@@ -496,11 +493,9 @@
 	def get_monitors_dict(self, handle):
 		return self.monitors_dict[handle]
 
-<<<<<<< HEAD
-=======
-	def update_rec(self, value):
+	def update_rec(self, state):
 		for processor in self.processors:
-			if value:
+			if state:
 				processor.controllers_dict['record'].set_value("recording", False)
 			else:
 				processor.controllers_dict['record'].set_value("stopped", False)
@@ -510,7 +505,6 @@
 	# ---------------------------------------------------------------------------
 
 
->>>>>>> d0a42831
 	# ---------------------------------------------------------------------------
 	# API methods
 	# ---------------------------------------------------------------------------
