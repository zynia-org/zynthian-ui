# -*- coding: utf-8 -*-
#******************************************************************************
# ZYNTHIAN PROJECT: Zynthian Engine (zynthian_engine_audioplayer)
#
# zynthian_engine implementation for audio player
#
# Copyright (C) 2021-2022 Brian Walton <riban@zynthian.org>
#
#******************************************************************************
#
# This program is free software; you can redistribute it and/or
# modify it under the terms of the GNU General Public License as
# published by the Free Software Foundation; either version 2 of
# the License, or any later version.
#
# This program is distributed in the hope that it will be useful,
# but WITHOUT ANY WARRANTY; without even the implied warranty of
# MERCHANTABILITY or FITNESS FOR A PARTICULAR PURPOSE. See the
# GNU General Public License for more details.
#
# For a full copy of the GNU General Public License see the LICENSE.txt file.
#
#******************************************************************************

import os
import logging
from glob import glob
from collections import OrderedDict

from zynlibs.zynaudioplayer import zynaudioplayer
from . import zynthian_engine
from zyngui import zynthian_gui_config

#------------------------------------------------------------------------------
# Audio Player Engine Class
#------------------------------------------------------------------------------

class zynthian_engine_audioplayer(zynthian_engine):

	# ---------------------------------------------------------------------------
	# Config variables
	# ---------------------------------------------------------------------------

	# ---------------------------------------------------------------------------
	# Initialization
	# ---------------------------------------------------------------------------

	def __init__(self, zyngui=None, jackname=None):
		super().__init__(zyngui)
		self.name = "AudioPlayer"
		self.nickname = "AP"
		self.type = "MIDI Synth"
		self.options['replace'] = False

		if jackname:
			self.jackname = jackname
		else:
			self.jackname = self.get_next_jackname("audioplayer")

		self.file_exts = []
		self.custom_gui_fpath = "/zynthian/zynthian-ui/zyngui/zynthian_widget_audioplayer.py"

		self.start()

		# MIDI Controllers
		self._ctrls = [
			['gain', None, 1.0, 2.0],
			['record', None, 'stopped', ['stopped', 'recording']],
			['loop', None, 'one-shot', ['one-shot', 'looping']],
			['transport', None, 'stopped', ['stopped', 'playing']],
			['position', None, 0.0, 0.0],
			['left track', None, 0, [['mixdown'], [0]]],
			['right track', None, 0, [['mixdown'], [0]]],
			['loop start', None, 0.0, 0.0],
			['loop end', None, 0.0, 0.0],
			['crop start', None, 0.0, 0.0],
			['crop end', None, 0.0, 0.0],
			['attack', None, 0.1, 20.0],
			['decay', None, 0.1, 20.0],
			['sustain', None, 0.8, 1.0],
			['release', None, 0.1, 20.0],
			['zoom', None, 1, ["x1"],[1]],
			['info', None, 1, ["None", "Duration", "Position", "Remaining", "Loop length", "Samplerate", "CODEC", "Filename"]],
			['bend range', None, 2, 24],
			['view offset', None, 0, 1],
			['amp zoom', None, 1.0, 4.0]
		]

		# Controller Screens
		self._ctrl_screens = [
				['main', ['record', 'gain']],
		]

		self.monitors_dict = {}
		self.reset()


	# ---------------------------------------------------------------------------
	# Subproccess Management & IPC
	# ---------------------------------------------------------------------------

	def start(self):
		self.player = zynaudioplayer.zynaudioplayer(self.jackname)
		self.jackname = self.player.get_jack_client_name()
		self.file_exts = self.get_file_exts()
		self.player.set_control_cb(self.control_cb)


	def stop(self):
		try:
			self.player.stop()
			self.player = None
		except Exception as e:
			logging.error("Failed to close audio player: %s", e)


	# ---------------------------------------------------------------------------
	# Layer Management
	# ---------------------------------------------------------------------------

	def add_layer(self, layer):
		handle = self.player.add_player()
		if handle == 0:
			return
		self.layers.append(layer)
		layer.handle = handle
		layer.jackname = self.jackname
		layer.jackname = "{}:out_{:02d}(a|b)".format(self.jackname, self.player.get_index(handle))
		self.set_midi_chan(layer)


	def del_layer(self, layer):
		self.player.remove_player(layer.handle)
		super().del_layer(layer)


	# ---------------------------------------------------------------------------
	# MIDI Channel Management
	# ---------------------------------------------------------------------------

	def set_midi_chan(self, layer):
		self.player.set_midi_chan(layer.handle, layer.midi_chan)


	# ---------------------------------------------------------------------------
	# Bank Management
	# ---------------------------------------------------------------------------

	def get_bank_list(self, layer=None):
		banks = [[self.my_data_dir + "/capture", None, "Internal", None]]

		walk = next(os.walk(self.my_data_dir + "/capture"))
		walk[1].sort()
		for dir in walk[1]:
			for ext in self.file_exts:
				if glob(walk[0] + "/" + dir + "/*." + ext):
					banks.append([walk[0] + "/" + dir, None, "  " + dir, None])
					break

<<<<<<< HEAD
		exdirs = zynthian_gui_config.get_external_storage_dirs(self.ex_data_dir)
		if exdirs is not None:
			for exd in exdirs:
				dname = os.path.basename(exd)
				for ext in self.file_exts:
					if glob(exd + "/*." + ext) or glob(exd + "/*/*." + ext):
						banks.append([exd, None, "USB> {}".format(dname), None])
						walk = next(os.walk(exd))
						walk[1].sort()
						for dir in walk[1]:
							for ext in self.file_exts:
								if glob(walk[0] + "/" + dir + "/*." + ext):
									banks.append([walk[0] + "/" + dir, None, "  " + dir, None])
									break
						break
=======
		for exd in zynthian_gui_config.get_external_storage_dirs(self.ex_data_dir):
			dname = os.path.basename(exd)
			for ext in self.file_exts:
				if glob(exd + "/*." + ext) or glob(exd + "/*/*." + ext):
					banks.append([exd, None, "USB> {}".format(dname), None])
					walk = next(os.walk(exd))
					walk[1].sort()
					for dir in walk[1]:
						for ext in self.file_exts:
							if glob(walk[0] + "/" + dir + "/*." + ext):
								banks.append([walk[0] + "/" + dir, None, "  " + dir, None])
								break
					break
>>>>>>> d276c319

		return banks


	def set_bank(self, layer, bank):
		return True

	# ---------------------------------------------------------------------------
	# Preset Management
	# ---------------------------------------------------------------------------

	def get_file_exts(self):
		file_exts = self.player.get_supported_codecs()
		logging.info("Supported Codecs: {}".format(file_exts))
		exts_upper = []
		for ext in file_exts:
			exts_upper.append(ext.upper())
		file_exts += exts_upper
		return file_exts


	def get_preset_list(self, bank):
		presets = []
		for ext in self.file_exts:
			presets += self.get_filelist(bank[0], ext)
		for preset in presets:
			fparts = os.path.splitext(preset[4])
			duration = self.player.get_file_duration(preset[0])
			preset.append("{} ({:02d}:{:02d})".format(fparts[1], int(duration/60), round(duration)%60))
		return presets


	def set_preset(self, layer, preset, preload=False):
		if self.player.get_filename(layer.handle) == preset[0] and self.player.get_file_duration(preset[0]) == self.player.get_duration(layer.handle):
			return False

		good_file = self.player.load(layer.handle, preset[0])

		self.monitors_dict[layer.handle] = OrderedDict()
		self.monitors_dict[layer.handle]["filename"] = ""
		self.monitors_dict[layer.handle]["info"] = 0
		self.monitors_dict[layer.handle]['filename'] = self.player.get_filename(layer.handle)
		self.monitors_dict[layer.handle]['frames'] = self.player.get_frames(layer.handle)
		self.monitors_dict[layer.handle]['channels'] = self.player.get_frames(layer.handle)
		self.monitors_dict[layer.handle]['samplerate'] = self.player.get_samplerate(layer.handle)
		self.monitors_dict[layer.handle]['codec'] = self.player.get_codec(layer.handle)

		dur = self.player.get_duration(layer.handle)
		self.player.set_position(layer.handle, 0)
		if self.player.is_loop(layer.handle):
			loop = 'looping'
		else:
			loop = 'one-shot'
		logging.debug("Loading Audio Track '{}' in player {}".format(preset[0], layer.handle))
		if layer.handle == self.zyngui.audio_player.handle:
			self.player.start_playback(layer.handle)
		if self.player.get_playback_state(layer.handle):
			transport = 'playing'
		else:
			transport = 'stopped'
		if self.zyngui.audio_recorder.get_status():
			record = 'recording'
		else:
			record = 'stopped'
		gain = self.player.get_gain(layer.handle)
		bend_range = self.player.get_pitchbend_range(layer.handle)
		attack = self.player.get_attack(layer.handle)
		decay = self.player.get_decay(layer.handle)
		sustain = self.player.get_sustain(layer.handle)
		release = self.player.get_release(layer.handle)
		default_a = 0
		default_b = 0
		track_labels = ['mixdown']
		track_values = [-1]
		zoom_labels = ['x1']
		zoom_values = [1]
		z = 1
		while z < dur * 250:
			z *= 2
			zoom_labels.append(f"x{z}")
			zoom_values.append(z)
		if dur:
			channels = self.player.get_channels(layer.handle)
			if channels > 2:
				default_a = -1
				default_b = -1
			elif channels > 1:
				default_b = 1
			for track in range(channels):
				track_labels.append('{}'.format(track + 1))
				track_values.append(track)
			self._ctrl_screens = [
				['main', ['record', 'transport', 'position', 'gain']],
				['crop', ['crop start', 'crop end', 'position', 'zoom']],
				['loop', ['loop start', 'loop end', 'loop', 'zoom']],
				['config', ['left track', 'right track', 'bend range', 'sustain pedal']],
				['info', ['info', 'zoom range', 'amp zoom', 'view offset']]
			]
			if layer.handle == self.zyngui.audio_player.handle:
				self._ctrl_screens[3][1][2] = None
				self._ctrl_screens[3][1][3] = None
			else:
				self._ctrl_screens.insert(-2, ['envelope', ['attack', 'decay', 'sustain', 'release']])

		else:
			self._ctrl_screens = [
				['main', ['record', 'gain']],
			]

		self._ctrls = [
			['gain', None, gain, 2.0],
			['record', None, record, ['stopped', 'recording']],
			['loop', None, loop, ['one-shot', 'looping']],
			['transport', None, transport, ['stopped', 'playing']],
			['position', None, 0.0, dur],
			['left track', None, default_a, [track_labels, track_values]],
			['right track', None, default_b, [track_labels, track_values]],
			['loop start', None, 0.0, dur],
			['loop end', None, dur, dur],
			['crop start', None, 0.0, dur],
			['crop end', None, dur, dur],
			['zoom', None, 1, [zoom_labels, zoom_values]],
			['zoom range', None, 0, ["User", "File", "Crop", "Loop"]],
			['info', None, 1, ["None", "Duration", "Position", "Remaining", "Loop length", "Samplerate", "CODEC", "Filename"]],
			['view offset', None, 0, dur],
			['amp zoom', None, 1.0, 4.0]
		]
		if layer.handle != self.zyngui.audio_player.handle:
			self._ctrls += [['sustain pedal', 64, 'off', ['off', 'on']],
						['bend range', None, bend_range, 24],
						['attack', None, attack, 20.0],
						['decay', None, decay, 20.0],
						['sustain', None, sustain, 1.0],
						['release', None, release, 20.0]]

		layer.refresh_controllers()
		self.player.set_track_a(layer.handle, default_a)
		self.player.set_track_b(layer.handle, default_b)

		return True


	def delete_preset(self, bank, preset):
		try:
			os.remove(preset[0])
			os.remove("{}.png".format(preset[0]))
		except Exception as e:
			logging.debug(e)


	def rename_preset(self, bank, preset, new_preset_name):
		src_ext = None
		dest_ext = None
		for ext in self.file_exts:
			if preset[0].endswith(ext):
				src_ext = ext
			if new_preset_name.endswith(ext):
				dest_ext = ext
			if src_ext and dest_ext:
				break
		if src_ext != dest_ext:
			new_preset_name += "." + src_ext
		try:
			os.rename(preset[0], "{}/{}".format(bank[0], new_preset_name))
		except Exception as e:
			logging.debug(e)

		
	def is_preset_user(self, preset):
		return True

	#----------------------------------------------------------------------------
	# Controllers Management
	#----------------------------------------------------------------------------

	def get_controllers_dict(self, layer):
		ctrls = super().get_controllers_dict(layer)
		for zctrl in ctrls.values():
			zctrl.handle = layer.handle
		return ctrls


	def control_cb(self, handle, id, value):
		try:
			for layer in self.layers:
				if layer.handle == handle:
					ctrl_dict = layer.controllers_dict
					if id == 1:
						ctrl_dict['transport'].set_value(int(value) * 64, False)
						if value:
							layer.status = "\uf04b"
						else:
							layer.status = ""
					elif id == 2:
						ctrl_dict['position'].set_value(value, False)
					elif id == 3:
						ctrl_dict['gain'].set_value(value, False)
					elif id == 4:
						ctrl_dict['loop'].set_value(int(value) * 64, False)
					elif id == 5:
						ctrl_dict['left track'].set_value(int(value), False)
					elif id == 6:
						ctrl_dict['right track'].set_value(int(value), False)
					elif id == 11:
						ctrl_dict['loop start'].set_value(value, False)
					elif id == 12:
						ctrl_dict['loop end'].set_value(value, False)
					elif id == 13:
						ctrl_dict['crop start'].set_value(value, False)
					elif id == 14:
						ctrl_dict['crop end'].set_value(value, False)
					elif id == 15:
						ctrl_dict['sustain pedal'].set_value(value, False)
					elif id == 16:
						ctrl_dict['attack'].set_value(value, False)
					elif id == 17:
						ctrl_dict['decay'].set_value(value, False)
					elif id == 18:
						ctrl_dict['sustain'].set_value(value, False)
					elif id == 19:
						ctrl_dict['release'].set_value(value, False)
					break
		except Exception as e:
			logging.error(e)


	def send_controller_value(self, zctrl):
		handle = zctrl.handle
		if zctrl.symbol == "position":
			self.player.set_position(handle, zctrl.value)
			self.monitors_dict[handle]['offset'] = None
		elif zctrl.symbol == "gain":
			self.player.set_gain(handle, zctrl.value)
		elif zctrl.symbol == "loop":
			self.player.enable_loop(handle, zctrl.value)
		elif zctrl.symbol == "transport":
			if zctrl.value > 63:
				self.player.start_playback(handle)
			else:
				self.player.stop_playback(handle)
		elif zctrl.symbol == "left track":
			self.player.set_track_a(handle, zctrl.value)
		elif zctrl.symbol == "right track":
			self.player.set_track_b(handle, zctrl.value)
		elif zctrl.symbol == "record":
			if zctrl.value:
				self.zyngui.audio_recorder.start_recording()
			else:
				self.zyngui.audio_recorder.stop_recording()
		elif zctrl.symbol == "loop start":
			self.player.set_loop_start(handle, zctrl.value)
		elif zctrl.symbol == "loop end":
			self.player.set_loop_end(handle, zctrl.value)
		elif zctrl.symbol == "crop start":
			self.player.set_crop_start(handle, zctrl.value)
		elif zctrl.symbol == "crop end":
			self.player.set_crop_end(handle, zctrl.value)
		elif zctrl.symbol == "bend range":
			self.player.set_pitchbend_range(handle, zctrl.value)
		elif zctrl.symbol == "sustain pedal":
			self.player.set_damper(handle, zctrl.value)
		elif zctrl.symbol == "zoom":
			self.monitors_dict[handle]['zoom'] = zctrl.value
			for layer in self.layers:
				if layer.handle == handle:
					layer.controllers_dict['zoom range'].set_value(0)
					pos_zctrl = layer.controllers_dict['position']
					pos_zctrl.nudge_factor = pos_zctrl.value_max / 400 / zctrl.value
					layer.controllers_dict['loop start'].nudge_factor = pos_zctrl.nudge_factor
					layer.controllers_dict['loop end'].nudge_factor = pos_zctrl.nudge_factor
					layer.controllers_dict['crop start'].nudge_factor = pos_zctrl.nudge_factor
					layer.controllers_dict['crop end'].nudge_factor = pos_zctrl.nudge_factor
					self.monitors_dict[handle]['offset'] = None
					return
		elif zctrl.symbol == "zoom range":
			for layer in self.layers:
				if layer.handle == handle:
					if zctrl.value == 1:
						# Show whole file
						layer.controllers_dict['zoom'].set_value(1, False)
						layer.controllers_dict['view offset'].set_value(0)
						range = self.player.get_duration(handle)
					elif zctrl.value == 2:
						# Show cropped region
						start = self.player.get_crop_start(handle)
						range = self.player.get_crop_end(handle) - start
						layer.controllers_dict['view offset'].set_value(start)
						layer.controllers_dict['zoom'].set_value(self.player.get_duration(handle) / range, False)
					elif zctrl.value == 3:
						# Show loop region
						start = self.player.get_loop_start(handle)
						range = self.player.get_loop_end(handle) - start
						layer.controllers_dict['view offset'].set_value(start)
						layer.controllers_dict['zoom'].set_value(self.player.get_duration(handle) / range, False)

		elif zctrl.symbol == "info":
			self.monitors_dict[handle]['info'] = zctrl.value
		elif zctrl.symbol == "attack":
			self.player.set_attack(handle, zctrl.value)
		elif zctrl.symbol == "decay":
			self.player.set_decay(handle, zctrl.value)
		elif zctrl.symbol == "sustain":
			self.player.set_sustain(handle, zctrl.value)
		elif zctrl.symbol == "release":
			self.player.set_release(handle, zctrl.value)


	def get_monitors_dict(self, handle):
		return self.monitors_dict[handle]


	# ---------------------------------------------------------------------------
	# Specific functions
	# ---------------------------------------------------------------------------


	# ---------------------------------------------------------------------------
	# API methods
	# ---------------------------------------------------------------------------

#******************************************************************************<|MERGE_RESOLUTION|>--- conflicted
+++ resolved
@@ -157,23 +157,6 @@
 					banks.append([walk[0] + "/" + dir, None, "  " + dir, None])
 					break
 
-<<<<<<< HEAD
-		exdirs = zynthian_gui_config.get_external_storage_dirs(self.ex_data_dir)
-		if exdirs is not None:
-			for exd in exdirs:
-				dname = os.path.basename(exd)
-				for ext in self.file_exts:
-					if glob(exd + "/*." + ext) or glob(exd + "/*/*." + ext):
-						banks.append([exd, None, "USB> {}".format(dname), None])
-						walk = next(os.walk(exd))
-						walk[1].sort()
-						for dir in walk[1]:
-							for ext in self.file_exts:
-								if glob(walk[0] + "/" + dir + "/*." + ext):
-									banks.append([walk[0] + "/" + dir, None, "  " + dir, None])
-									break
-						break
-=======
 		for exd in zynthian_gui_config.get_external_storage_dirs(self.ex_data_dir):
 			dname = os.path.basename(exd)
 			for ext in self.file_exts:
@@ -187,7 +170,6 @@
 								banks.append([walk[0] + "/" + dir, None, "  " + dir, None])
 								break
 					break
->>>>>>> d276c319
 
 		return banks
 
