--- conflicted
+++ resolved
@@ -408,11 +408,8 @@
 		if self.preset_loaded:
 			sleep(0.2)
 
-<<<<<<< HEAD
-=======
 		self.wait_stop_loading()
 
->>>>>>> 680bbb52
 		#Set controller values
 		for k in snapshot['controllers_dict']:
 			self.controllers_dict[k].restore_snapshot(snapshot['controllers_dict'][k])
