﻿# -*- coding: utf-8 -*-
#******************************************************************************
# ZYNTHIAN PROJECT: Zynthian Engine (zynthian_engine_linuxsampler)
# 
# zynthian_engine implementation for Linux Sampler
# 
# Copyright (C) 2015-2016 Fernando Moyano <jofemodo@zynthian.org>
#
#******************************************************************************
# 
# This program is free software; you can redistribute it and/or
# modify it under the terms of the GNU General Public License as
# published by the Free Software Foundation; either version 2 of
# the License, or any later version.
#
# This program is distributed in the hope that it will be useful,
# but WITHOUT ANY WARRANTY; without even the implied warranty of
# MERCHANTABILITY or FITNESS FOR A PARTICULAR PURPOSE. See the
# GNU General Public License for more details.
#
# For a full copy of the GNU General Public License see the LICENSE.txt file.
# 
#******************************************************************************

import os
import re
import glob
import logging
import socket
import shutil
from time import sleep
from os.path import isfile, isdir
from subprocess import check_output
from collections import OrderedDict

from . import zynthian_engine
from . import zynthian_controller

#------------------------------------------------------------------------------
# Linuxsampler Exception Classes
#------------------------------------------------------------------------------

class zyngine_lscp_error(Exception): pass
class zyngine_lscp_warning(Exception): pass

#------------------------------------------------------------------------------
# Linuxsampler Engine Class
#------------------------------------------------------------------------------

class zynthian_engine_linuxsampler(zynthian_engine):

	# ---------------------------------------------------------------------------
	# Controllers & Screens
	# ---------------------------------------------------------------------------

	# LS Hardcoded MIDI Controllers
	_ctrls=[
		['volume',7,96],
		['pan',10,64],
		['sustain',64,'off',['off','on']],
		['portamento on/off',65,'off','off|on'],
		['portamento time',5,64],
		['sostenuto',66,64],
		['poly on/off',127,'off','off|on']
	]

	# Controller Screens
	_ctrl_screens=[
		['main',['volume','pan','portamento on/off','sustain']]
		#['portamento',['volume','poly on/off','sostenuto','portamento time']]
	]

	# ---------------------------------------------------------------------------
	# Config variables
	# ---------------------------------------------------------------------------

	lscp_port = 6688
	lscp_v1_6_supported=False

	bank_dirs = [
		('ExSFZ', zynthian_engine.ex_data_dir + "/soundfonts/sfz"),
		('ExGIG', zynthian_engine.ex_data_dir + "/soundfonts/gig"),
		('MySFZ', zynthian_engine.my_data_dir + "/soundfonts/sfz"),
		('MyGIG', zynthian_engine.my_data_dir + "/soundfonts/gig"),
		('SFZ', zynthian_engine.data_dir + "/soundfonts/sfz"),
		('GIG', zynthian_engine.data_dir + "/soundfonts/gig")
	]

	# ---------------------------------------------------------------------------
	# Initialization
	# ---------------------------------------------------------------------------

	def __init__(self, zyngui=None):
		super().__init__(zyngui)
		self.name = "LinuxSampler"
		self.nickname = "LS"
		self.jackname = "LinuxSampler"

		self.sock = None
		self.command = "linuxsampler --lscp-port {}".format(self.lscp_port)
		self.command_prompt = "\nLinuxSampler initialization completed."

		self.ls_chans = {}

		self.start()
		self.lscp_connect()
		self.lscp_get_version()
		self.reset()


	def reset(self):
		super().reset()
		self.ls_chans={}
		self.ls_init()

	# ---------------------------------------------------------------------------
	# Subproccess Management & IPC
	# ---------------------------------------------------------------------------

	def lscp_connect(self):
		logging.info("Connecting with LinuxSampler Server...")
		self.sock=socket.socket(socket.AF_INET,socket.SOCK_STREAM)
		self.sock.setblocking(0)
		self.sock.settimeout(1)

		if self.remote_host:
			ls_host = self.remote_host
		else:
			ls_host = "localhost"

		i=0
		while i<20:
			try:
<<<<<<< HEAD
				self.sock.connect((ls_host,self.port))
=======
				self.sock.connect(("127.0.0.1",self.lscp_port))
>>>>>>> 680bbb52
				break
			except:
				sleep(0.25)
				i+=1
		return self.sock


	def lscp_get_version(self):
		sv_info=self.lscp_send_multi("GET SERVER INFO")
		if 'PROTOCOL_VERSION' in sv_info:
			match=re.match(r"(?P<major>\d+)\.(?P<minor>\d+).*",sv_info['PROTOCOL_VERSION'])
			if match:
				version_major=int(match['major'])
				version_minor=int(match['minor'])
				if version_major>1 or (version_major==1 and version_minor>=6):
					self.lscp_v1_6_supported=True


	def lscp_send(self, data):
		command=command+"\r\n"
		try:
			self.sock.send(data.encode())
		except Exception as err:
			logging.error("FAILED lscp_send: %s" % err)


	def lscp_get_result_index(self, result):
		parts=result.split('[')
		if len(parts)>1:
			parts=parts[1].split(']')
			return int(parts[0])


	def lscp_send_single(self, command):
		#logging.debug("LSCP SEND => %s" % command)
		command=command+"\r\n"
		try:
			self.sock.send(command.encode())
			line=self.sock.recv(4096)
		except Exception as err:
			logging.error("FAILED lscp_send_single(%s): %s" % (command,err))
			self.stop_loading()
			return None
		line=line.decode()
		#logging.debug("LSCP RECEIVE => %s" % line)
		if line[0:2]=="OK":
			result=self.lscp_get_result_index(line)
		elif line[0:3]=="ERR":
			parts=line.split(':')
			self.stop_loading()
			raise zyngine_lscp_error("{} ({} {})".format(parts[2],parts[0],parts[1]))
		elif line[0:3]=="WRN":
			parts=line.split(':')
			self.stop_loading()
			raise zyngine_lscp_warning("{} ({} {})".format(parts[2],parts[0],parts[1]))
		return result


	def lscp_send_multi(self, command):
		#logging.debug("LSCP SEND => %s" % command)
		command=command+"\r\n"
		try:
			self.sock.send(command.encode())
			result=self.sock.recv(4096)
		except Exception as err:
			logging.error("FAILED lscp_send_multi(%s): %s" % (command,err))
			self.stop_loading()
			return None
		lines=result.decode().split("\r\n")
		result=OrderedDict()
		for line in lines:
			#logging.debug("LSCP RECEIVE => %s" % line)
			if line[0:2]=="OK":
				result=self.lscp_get_result_index(line)
			elif line[0:3]=="ERR":
				parts=line.split(':')
				self.stop_loading()
				raise zyngine_lscp_error("{} ({} {})".format(parts[2],parts[0],parts[1]))
			elif line[0:3]=="WRN":
				parts=line.split(':')
				self.stop_loading()
				raise zyngine_lscp_warning("{} ({} {})" % (parts[2],parts[0],parts[1]))
			elif len(line)>3:
				parts=line.split(':')
				result[parts[0]]=parts[1]
		return result

	# ---------------------------------------------------------------------------
	# Layer Management
	# ---------------------------------------------------------------------------

	def add_layer(self, layer):
		super().add_layer(layer)
		layer.ls_chan_info=None
		self.ls_set_channel(layer)
		self.set_midi_chan(layer)
		layer.refresh_flag=True


	def del_layer(self, layer):
		super().del_layer(layer)
		self.ls_unset_channel(layer)

	# ---------------------------------------------------------------------------
	# MIDI Channel Management
	# ---------------------------------------------------------------------------

	def set_midi_chan(self, layer):
		if layer.ls_chan_info:
			ls_chan_id=layer.ls_chan_info['chan_id']
			try:
				self.lscp_send_single("SET CHANNEL MIDI_INPUT_CHANNEL {} {}".format(ls_chan_id, layer.get_midi_chan()))
			except zyngine_lscp_error as err:
				logging.error(err)
			except zyngine_lscp_warning as warn:
				logging.warning(warn)

	# ---------------------------------------------------------------------------
	# Bank Management
	# ---------------------------------------------------------------------------

	def get_bank_list(self, layer=None):
		return self.get_dirlist(self.bank_dirs)


	def set_bank(self, layer, bank):
		return True

	# ---------------------------------------------------------------------------
	# Preset Management
	# ---------------------------------------------------------------------------

	@staticmethod
	def _get_preset_list(bank):
		logging.info("Getting Preset List for %s" % bank[2])
		i=0
		preset_list=[]
		preset_dpath=bank[0]
		if os.path.isdir(preset_dpath):
			exclude_sfz = re.compile(r"[MOPRSTV][1-9]?l?\.sfz")
			cmd="find '"+preset_dpath+"' -maxdepth 3 -type f -name '*.sfz'"
			output=check_output(cmd, shell=True).decode('utf8')
			cmd="find '"+preset_dpath+"' -maxdepth 2 -type f -name '*.gig'"
			output=output+"\n"+check_output(cmd, shell=True).decode('utf8')
			lines=output.split('\n')
			for f in lines:
				if f:
					filehead,filetail=os.path.split(f)
					if not exclude_sfz.fullmatch(filetail):
						filename,filext=os.path.splitext(f)
						filename = filename[len(preset_dpath)+1:]
						title=filename.replace('_', ' ')
						engine=filext[1:].lower()
						preset_list.append((f,i,title,engine,"{}.{}".format(filename,filext)))
						i=i+1
		return preset_list


	def get_preset_list(self, bank):
		return self._get_preset_list(bank)


	def set_preset(self, layer, preset, preload=False):
		if self.ls_set_preset(layer, preset[3], preset[0]):
			layer.send_ctrl_midi_cc()
			return True
		else:
			return False


	def cmp_presets(self, preset1, preset2):
		try:
			if preset1[0]==preset2[0] and preset1[3]==preset2[3]:
				return True
			else:
				return False
		except:
			return False

	# ---------------------------------------------------------------------------
	# Controllers Management
	# ---------------------------------------------------------------------------


	# ---------------------------------------------------------------------------
	# Specific functions
	# ---------------------------------------------------------------------------

	def ls_init(self):
		try:
			# Reset
			self.lscp_send_single("RESET")

			# Config Audio JACK Device 0
			self.ls_audio_device_id=self.lscp_send_single("CREATE AUDIO_OUTPUT_DEVICE JACK ACTIVE='true' CHANNELS='16' NAME='{}'".format(self.jackname))
			for i in range(8):
				self.lscp_send_single("SET AUDIO_OUTPUT_CHANNEL_PARAMETER {} {} NAME='CH{}_1'".format(self.ls_audio_device_id, i*2, i))
				self.lscp_send_single("SET AUDIO_OUTPUT_CHANNEL_PARAMETER {} {} NAME='CH{}_2'".format(self.ls_audio_device_id, i*2+1, i))

			#self.lscp_send_single("SET AUDIO_OUTPUT_CHANNEL_PARAMETER %s 0 JACK_BINDINGS='system:playback_1'" % self.ls_audio_device_id)
			#self.lscp_send_single("SET AUDIO_OUTPUT_CHANNEL_PARAMETER %s 1 JACK_BINDINGS='system:playback_2'" % self.ls_audio_device_id)
			#self.lscp_send_single("SET AUDIO_OUTPUT_CHANNEL_PARAMETER %s 0 IS_MIX_CHANNEL='false'" % self.ls_audio_device_id)
			#self.lscp_send_single("SET AUDIO_OUTPUT_CHANNEL_PARAMETER %s 1 IS_MIX_CHANNEL='false'" % self.ls_audio_device_id)

			# Config MIDI JACK Device 1
			self.ls_midi_device_id=self.lscp_send_single("CREATE MIDI_INPUT_DEVICE JACK ACTIVE='true' NAME='LinuxSampler' PORTS='1'")
			#self.lscp_send_single("SET MIDI_INPUT_PORT_PARAMETER %s 0 JACK_BINDINGS=''" % self.ls_midi_device_id)
			#self.lscp_send_single("SET MIDI_INPUT_PORT_PARAMETER %s 0 NAME='midi_in_0'" % self.ls_midi_device_id)

			# Global volume level
			self.lscp_send_single("SET VOLUME 0.45")

		except zyngine_lscp_error as err:
			logging.error(err)
		except zyngine_lscp_warning as warn:
			logging.warning(warn)


	def ls_set_channel(self, layer):
		# Adding new channel
		ls_chan_id=self.lscp_send_single("ADD CHANNEL")
		if ls_chan_id>=0:
			try:
				self.lscp_send_single("SET CHANNEL AUDIO_OUTPUT_DEVICE {} {}".format(ls_chan_id, self.ls_audio_device_id))
				#self.lscp_send_single("SET CHANNEL VOLUME %d 1" % ls_chan_id)

				# Configure MIDI input
				if self.lscp_v1_6_supported:
					self.lscp_send_single("ADD CHANNEL MIDI_INPUT {} {} 0".format(ls_chan_id, self.ls_midi_device_id))
				else:
					self.lscp_send_single("SET CHANNEL MIDI_INPUT_DEVICE {} {}".format(ls_chan_id, self.ls_midi_device_id))
					self.lscp_send_single("SET CHANNEL MIDI_INPUT_PORT {} {}".format(ls_chan_id, 0))

			except zyngine_lscp_error as err:
				logging.error(err)
			except zyngine_lscp_warning as warn:
				logging.warning(warn)

			#Save chan info in layer
			layer.ls_chan_info={
				'chan_id': ls_chan_id,
				'ls_engine': None,
				'audio_output': None
			}


	def ls_set_preset(self, layer, ls_engine, fpath):
		res=False
		if layer.ls_chan_info:
			ls_chan_id=layer.ls_chan_info['chan_id']

			# Load engine and set output channels if needed
			if ls_engine!=layer.ls_chan_info['ls_engine']:
				try:
					self.lscp_send_single("LOAD ENGINE {} {}".format(ls_engine, ls_chan_id))
					layer.ls_chan_info['ls_engine']=ls_engine

					i = self.ls_get_free_output_channel()
					self.lscp_send_single("SET CHANNEL AUDIO_OUTPUT_CHANNEL {} 0 {}".format(ls_chan_id, i*2))
					self.lscp_send_single("SET CHANNEL AUDIO_OUTPUT_CHANNEL {} 1 {}".format(ls_chan_id, i*2+1))
					layer.ls_chan_info['audio_output']=i

					layer.jackname = "{}:CH{}".format(self.jackname, i)

				except zyngine_lscp_error as err:
					logging.error(err)
				except zyngine_lscp_warning as warn:
					logging.warning(warn)
			
			# Load instument
			try:
				self.sock.settimeout(10)
				self.lscp_send_single("LOAD INSTRUMENT '{}' 0 {}".format(fpath, ls_chan_id))
				res=True
			except zyngine_lscp_error as err:
				logging.error(err)
			except zyngine_lscp_warning as warn:
				res=True
				logging.warning(warn)

			self.sock.settimeout(1)

		return res


	def ls_unset_channel(self, layer):
		if layer.ls_chan_info:
			chan_id=layer.ls_chan_info['chan_id']
			try:
				self.lscp_send_single("RESET CHANNEL {}".format(chan_id))
				# Remove sampler channel
				if self.lscp_v1_6_supported:
					self.lscp_send_single("REMOVE CHANNEL MIDI_INPUT {}".format(chan_id))
					self.lscp_send_single("REMOVE CHANNEL {}".format(chan_id))
			except zyngine_lscp_error as err:
				logging.error(err)
			except zyngine_lscp_warning as warn:
				logging.warning(warn)

			layer.ls_chan_info = None
			layer.jackname = None


	def ls_get_free_output_channel(self):
		for i in range(16):
			busy=False
			for layer in self.layers:
				if layer.ls_chan_info and i==layer.ls_chan_info['audio_output']:
					busy=True

			if not busy:
				return i

	# ---------------------------------------------------------------------------
	# API methods
	# ---------------------------------------------------------------------------

	@classmethod
	def zynapi_get_banks(cls):
		bank_dirs = [
			('SFZ', zynthian_engine.my_data_dir + "/soundfonts/sfz"),
			('GIG', zynthian_engine.my_data_dir + "/soundfonts/gig")
		]
		banks=[]
		for b in cls.get_dirlist(cls.bank_dirs):
			banks.append({
				'text': b[2],
				'name': b[4],
				'fullpath': b[0],
				'raw': b
			})
		return banks


	@classmethod
	def zynapi_get_presets(cls, bank):
		presets=[]
		for p in cls._get_preset_list(bank['raw']):
			head, tail = os.path.split(p[2])
			presets.append({
				'text': p[4],
				'name': tail,
				'fullpath': p[0],
				'raw': p
			})
		return presets


	@classmethod
	def zynapi_new_bank(cls, bank_name):
		os.mkdir(zynthian_engine.my_data_dir + "/soundfonts/sfz/" + bank_name)


	@classmethod
	def zynapi_rename_bank(cls, bank_path, new_bank_name):
		head, tail = os.path.split(bank_path)
		new_bank_path = head + "/" + new_bank_name
		os.rename(bank_path, new_bank_path)


	@classmethod
	def zynapi_remove_bank(cls, bank_path):
		shutil.rmtree(bank_path)


	@classmethod
	def zynapi_rename_preset(cls, preset_path, new_preset_name):
		head, tail = os.path.split(preset_path)
		fname, ext = os.path.splitext(tail)
		new_preset_path = head + "/" + new_preset_name + ext
		os.rename(preset_path, new_preset_path)


	@classmethod
	def zynapi_remove_preset(cls, preset_path):
		os.remove(preset_path)
		#TODO => If last preset in SFZ dir, delete it too!


	@classmethod
	def zynapi_download(cls, fullpath):
		fname, ext = os.path.splitext(fullpath)
		if ext[0]=='.':
			head, tail = os.path.split(fullpath)
			return head
		else:
			return fullpath


	@classmethod
	def zynapi_install(cls, dpath, bank_path):
		#TODO: Test that bank_path fits preset type (sfz/gig)
		 
		fname, ext = os.path.splitext(dpath)
		if os.path.isdir(dpath):
			# Locate sfz files and move all them to first level directory
			try:
				sfz_files = check_output("find \"{}\" -type f -iname *.sfz".format(dpath), shell=True).decode("utf-8").split("\n")
				head, tail = os.path.split(sfz_files[0])
				if head!=dpath:
					for f in glob.glob(head + "/*"):
						shutil.move(f, dpath)
					#shutil.rmtree(head)
			except:
				raise Exception("Directory doesn't contain any SFZ file")

			# Move directory to destiny bank
			shutil.move(dpath, bank_path)

		elif ext=='.gig' or ext==".GIG":
			shutil.move(dpath, bank_path)

		else:
			raise Exception("File doesn't look like a SFZ or GIG soundfont")


	@classmethod
	def zynapi_get_formats(cls):
		return "gig,zip,tgz,tar.gz"


	@classmethod
	def zynapi_martifact_formats(cls):
		return "sfz,gig"

#******************************************************************************<|MERGE_RESOLUTION|>--- conflicted
+++ resolved
@@ -131,11 +131,7 @@
 		i=0
 		while i<20:
 			try:
-<<<<<<< HEAD
-				self.sock.connect((ls_host,self.port))
-=======
-				self.sock.connect(("127.0.0.1",self.lscp_port))
->>>>>>> 680bbb52
+				self.sock.connect((ls_host,self.lscp_port))
 				break
 			except:
 				sleep(0.25)
