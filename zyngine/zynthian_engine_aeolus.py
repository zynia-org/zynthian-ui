--- conflicted
+++ resolved
@@ -232,31 +232,6 @@
 	def set_preset(self, layer, preset, preload=False):
 		#Send Program Change
 		self.zyngui.zynmidi.set_midi_preset(layer.get_midi_chan(), preset[1][0], preset[1][1], preset[1][2])
-<<<<<<< HEAD
-
-		#Update Controller Values
-		for ig, gc in enumerate(preset[3]):
-			for ic, ctrl in enumerate(self.instrument[ig]['ctrls']):
-				if (gc >> ic) & 1:
-					ctrl[2]='on'
-				else:
-					ctrl[2]='off'
-		self.refresh_all()
-
-		#Change Preset for all Layers
-		for l in self.layers:
-			if l!=layer:
-				l.preset_index=layer.preset_index
-				l.preset_name=layer.preset_name
-				l.preset_info=copy.deepcopy(layer.preset_info)
-				l.preset_bank_index=l.bank_index
-				l.preload_index=l.preset_index
-				l.preload_name=l.preset_name
-				l.preload_info=l.preset_info
-
-		return True
-=======
->>>>>>> 680bbb52
 
 		if not preload:
 			#Update Controller Values
