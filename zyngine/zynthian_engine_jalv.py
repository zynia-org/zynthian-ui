--- conflicted
+++ resolved
@@ -121,8 +121,6 @@
 			'volume': [7, 98],
 			'sustain pedal': [64, 'off', 'off|on']
 		},
-<<<<<<< HEAD
-
 		"ctrl_screens": {
 			'_default_synth': ['modulation wheel', 'sustain pedal'],
 			'Calf Monosynth': ['modulation wheel'],
@@ -147,126 +145,6 @@
 			'padthv1': [],
 			'Vex': [],
 			'amsynth': ['modulation wheel', 'sustain pedal']
-=======
-		"Calf Monosynth": {
-			"ctrls": [
-				['modulation wheel', 1, 0],
-			],
-			"ctrl_screens": [['MIDI Controllers', ['modulation wheel']]]
-		},
-		"Dexed": {
-			"ctrls": [
-				['sustain pedal', 64, 'off', 'off|on']
-			],
-			"ctrl_screens": [['MIDI Controllers', ['sustain pedal']]]
-		},
-		"Fabla": {
-			"ctrls": [],
-			"ctrl_screens": []
-		},
-		"Foo YC20 Organ": {
-			"ctrls": [],
-			"ctrl_screens": []
-		},
-		"Helm": {
-			"ctrls": [
-				['sustain pedal', 64, 'off', 'off|on']
-			],
-			"ctrl_screens": [['MIDI Controllers', ['sustain pedal']]]
-		},
-		"MDA DX10": {
-			"ctrls": [
-				['volume', 7, 96],
-				['mod-wheel', 1, 0],
-				['sustain on/off' ,64, 'off', 'off|on']
-			],
-			"ctrl_screens": [['MIDI Controllers', ['volume', 'mod-wheel', 'sustain on/off']]]
-		},
-		"MDA JX10": {
-			"ctrls": [
-				['volume', 7, 96],
-				['mod-wheel', 1, 0],
-				['sustain on/off', 64, 'off', 'off|on']
-			],
-			"ctrl_screens": [['MIDI Controllers', ['volume', 'mod-wheel', 'sustain on/off']]]
-		},
-		"MDA ePiano": {
-			"ctrls": [
-				['volume', 7, 96],
-				['mod-wheel', 1, 0],
-				['sustain on/off', 64, 'off', 'off|on']
-			],
-			"ctrl_screens": [['MIDI Controllers',['volume','mod-wheel','sustain on/off']]]
-		},
-		"MDA Piano": {
-			"ctrls": [
-				['volume',7,96],
-				['mod-wheel',1,0],
-				['sustain on/off',64,'off','off|on']
-			],
-			"ctrl_screens": [['MIDI Controllers',['volume','mod-wheel','sustain on/off']]]
-		},
-		"Nekobi": {
-			"ctrls": [
-				['sustain pedal', 64, 'off', 'off|on']
-			],
-			"ctrl_screens": [['MIDI Controllers', ['sustain pedal']]]
-		},
-		"Noize Mak3r": {
-			"ctrls": [],
-			"ctrl_screens": []
-		},
-		"Obxd": {
-			"ctrls": [
-				['modulation wheel', 1, 0],
-				['sustain pedal', 64, 'off', 'off|on']
-			],
-			"ctrl_screens": [['MIDI Controllers',['modulation wheel','sustain pedal']]]
-		},
-		"Raffo Synth": {
-			"ctrls": [],
-			"ctrl_screens": []
-		},
-		"Red Zeppelin 5": {
-			"ctrls": [],
-			"ctrl_screens": []
-		},
-		"reMID": {
-			"ctrls": [
-				['volume',7,96],
-			],
-			"ctrl_screens": [['MIDI Controllers',['volume']]]
-		},
-		"String machine": {
-			"ctrls": [],
-			"ctrl_screens": []
-		},
-		"synthv1": {
-			"ctrls": [],
-			"ctrl_screens": []
-		},
-		"Surge": {
-			"ctrls": [
-				['modulation wheel', 1, 0],
-				['sustain pedal', 64, 'off', 'off|on']
-			],
-			"ctrl_screens": [['MIDI Controllers',['modulation wheel','sustain pedal']]]
-		},
-		"padv1": {
-			"ctrls": [],
-			"ctrl_screens": []
-		},
-		"Vex": {
-			"ctrls": [],
-			"ctrl_screens": []
-		},
-		"amsynth": {
-			"ctrls": [
-				['modulation wheel', 1, 0],
-				['sustain pedal', 64, 'off', 'off|on']
-			],
-			"ctrl_screens": [['MIDI Controllers',['modulation wheel','sustain pedal']]]
->>>>>>> 20ce5a2c
 		}
 	}
 
