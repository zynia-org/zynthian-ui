--- conflicted
+++ resolved
@@ -1335,19 +1335,11 @@
 			if free_zyncoders:
 				self.screens["control"].zyncoder_read(free_zyncoders)
 
-<<<<<<< HEAD
-				self.lock.release()
-
-				#Zynswitches
-				self.zynswitch_defered_exec()
-				self.zynswitches()
-=======
 			self.lock.release()
 			
 			#Zynswitches
 			self.zynswitch_defered_exec()
 			self.zynswitches()
->>>>>>> 3aae35d7
 
 		except Exception as err:
 			self.lock.release()
